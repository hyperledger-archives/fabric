--- conflicted
+++ resolved
@@ -387,15 +387,9 @@
 
 	// Deploy the genesis block if needed.
 	if viper.GetBool("peer.validator.enabled") {
-<<<<<<< HEAD
-		makeGenesisError := genesis.MakeGenesis(peerServer.GetSecHelper())
+		makeGenesisError := genesis.MakeGenesis()
 		if makeGenesisError != nil {
 			return makeGenesisError
-=======
-		makeGeneisError := genesis.MakeGenesis()
-		if makeGeneisError != nil {
-			return makeGeneisError
->>>>>>> 6a7c0c3d
 		}
 	}
 
