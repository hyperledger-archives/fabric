--- conflicted
+++ resolved
@@ -289,15 +289,8 @@
 
 func (conf *configuration) getTCertBatchSize() int {
 	return conf.tCertBatchSize
-<<<<<<< HEAD
-=======
-}
-
-func (conf *configuration) getTCertAttributes() []*membersrvc.TCertAttribute {
-	return conf.tCertAttributes
 }
 
 func (conf *configuration) GetConfidentialityProtocolVersion() string {
 	return conf.confidentialityProtocolVersion
->>>>>>> 7cdb7307
 }