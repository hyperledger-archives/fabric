/*
Copyright IBM Corp. 2016 All Rights Reserved.

Licensed under the Apache License, Version 2.0 (the "License");
you may not use this file except in compliance with the License.
You may obtain a copy of the License at

		 http://www.apache.org/licenses/LICENSE-2.0

Unless required by applicable law or agreed to in writing, software
distributed under the License is distributed on an "AS IS" BASIS,
WITHOUT WARRANTIES OR CONDITIONS OF ANY KIND, either express or implied.
See the License for the specific language governing permissions and
limitations under the License.
*/

package crypto

import (
	"errors"

	"github.com/hyperledger/fabric/core/crypto/primitives"
	"github.com/hyperledger/fabric/core/crypto/utils"
	obc "github.com/hyperledger/fabric/protos"
)

type clientImpl struct {
	*nodeImpl

	isInitialized bool

	// Chain
	chainPublicKey primitives.PublicKey
	queryStateKey  []byte

	// TCA KDFKey
	tCertOwnerKDFKey []byte
	tCertPool        tCertPool
}

// NewChaincodeDeployTransaction is used to deploy chaincode.
func (client *clientImpl) NewChaincodeDeployTransaction(chaincodeDeploymentSpec *obc.ChaincodeDeploymentSpec, uuid string, attributes ...string) (*obc.Transaction, error) {
	// Verify that the client is initialized
	if !client.isInitialized {
		return nil, utils.ErrNotInitialized
	}

	// Get next available (not yet used) transaction certificate
	tCerts, err := client.tCertPool.GetNextTCerts(1, attributes...)
	if err != nil {
		client.error("Failed to obtain a (not yet used) TCert for Chaincode Deploy[%s].", err.Error())
		return nil, err
	}

	if len(tCerts) != 1 {
		client.error("Failed to obtain a (not yet used) TCert.")
		return nil, errors.New("Failed to obtain a TCert for Chaincode Deploy Transaction using TCert. Expected exactly one returned TCert.")
	}

	// Create Transaction
	return client.newChaincodeDeployUsingTCert(chaincodeDeploymentSpec, uuid, attributes, tCerts[0].tCert, nil)
}

// GetNextTCerts Gets next available (not yet used) transaction certificate.
func (client *clientImpl) GetNextTCerts(nCerts int, attributes ...string) (tCerts []tCert, err error) {
	if nCerts < 1 {
		return nil, errors.New("Number of requested TCerts has to be positive!")
	}

	// Verify that the client is initialized
	if !client.isInitialized {
		return nil, utils.ErrNotInitialized
	}

	// Get next available (not yet used) transaction certificate
	tBlocks, err := client.tCertPool.GetNextTCerts(nCerts, attributes...)
	if err != nil {
		client.error("Failed getting [%d] (not yet used) Transaction Certificates (TCerts) [%s].", nCerts, err.Error())
		return nil, err
	}
<<<<<<< HEAD

=======
>>>>>>> 71d5bf11
	tCerts = make([]tCert, len(tBlocks))
	for i, eachBlock := range tBlocks {
		tCerts[i] = eachBlock.tCert
	}
	return tCerts, nil
}

// NewChaincodeInvokeTransaction is used to invoke chaincode's functions.
func (client *clientImpl) NewChaincodeExecute(chaincodeInvocation *obc.ChaincodeInvocationSpec, uuid string, attributes ...string) (*obc.Transaction, error) {
	// Verify that the client is initialized
	if !client.isInitialized {
		return nil, utils.ErrNotInitialized
	}

	// Get next available (not yet used) transaction certificate
	tBlocks, err := client.tCertPool.GetNextTCerts(1, attributes...)
	if err != nil {
		client.error("Failed to obtain a (not yet used) TCert [%s].", err.Error())
		return nil, err
	}

	if len(tBlocks) != 1 {
		client.error("Failed to obtain a (not yet used) TCert.")
		return nil, errors.New("Failed to obtain a TCert for Chaincode Execution. Expected exactly one returned TCert.")
	}

	// Create Transaction
	return client.newChaincodeExecuteUsingTCert(chaincodeInvocation, uuid, attributes, tBlocks[0].tCert, nil)
}

// NewChaincodeQuery is used to query chaincode's functions.
func (client *clientImpl) NewChaincodeQuery(chaincodeInvocation *obc.ChaincodeInvocationSpec, uuid string, attributes ...string) (*obc.Transaction, error) {
	// Verify that the client is initialized
	if !client.isInitialized {
		return nil, utils.ErrNotInitialized
	}

	// Get next available (not yet used) transaction certificate
	tBlocks, err := client.tCertPool.GetNextTCerts(1, attributes...)
	if err != nil {
		client.error("Failed to obtain a (not yet used) TCert [%s].", err.Error())
		return nil, err
	}

	if len(tBlocks) != 1 {
		client.error("Failed to obtain a (not yet used) TCert.")
		return nil, errors.New("Failed to obtain a TCert for Chaincode Invocation. Expected exactly one returned TCert.")
	}

	// Create Transaction
	return client.newChaincodeQueryUsingTCert(chaincodeInvocation, uuid, attributes, tBlocks[0].tCert, nil)
}

// GetEnrollmentCertHandler returns a CertificateHandler whose certificate is the enrollment certificate
func (client *clientImpl) GetEnrollmentCertificateHandler() (CertificateHandler, error) {
	// Verify that the client is initialized
	if !client.isInitialized {
		return nil, utils.ErrNotInitialized
	}

	// Return the handler
	handler := &eCertHandlerImpl{}
	err := handler.init(client)
	if err != nil {
		client.error("Failed getting handler [%s].", err.Error())
		return nil, err
	}

	return handler, nil
}

// GetTCertHandlerNext returns a CertificateHandler whose certificate is the next available TCert
func (client *clientImpl) GetTCertificateHandlerNext(attributes ...string) (CertificateHandler, error) {
	// Verify that the client is initialized
	if !client.isInitialized {
		return nil, utils.ErrNotInitialized
	}

	// Get next TCert
	tBlocks, err := client.tCertPool.GetNextTCerts(1, attributes...)
	if err != nil {
		client.error("Failed to obtain a (not yet used) TCert for creating a CertificateHandler [%s].", err.Error())
		return nil, err
	}

	if len(tBlocks) != 1 {
		client.error("Failed to obtain a TCert for creating a CertificateHandler.")
		return nil, errors.New("Failed to obtain a TCert for creating a CertificateHandler")
	}

	// Return the handler
	handler := &tCertHandlerImpl{}
	err = handler.init(client, tBlocks[0].tCert)
<<<<<<< HEAD

=======
>>>>>>> 71d5bf11
	if err != nil {
		client.error("Failed getting handler [%s].", err.Error())
		return nil, err
	}

	return handler, nil
}

// GetTCertHandlerFromDER returns a CertificateHandler whose certificate is the one passed
func (client *clientImpl) GetTCertificateHandlerFromDER(tCertDER []byte) (CertificateHandler, error) {
	// Verify that the client is initialized
	if !client.isInitialized {
		return nil, utils.ErrNotInitialized
	}

	// Validate the transaction certificate
	tCert, err := client.getTCertFromExternalDER(tCertDER)
	if err != nil {
		client.warning("Failed validating transaction certificate [%s].", err)

		return nil, err
	}

	// Return the handler
	handler := &tCertHandlerImpl{}
	err = handler.init(client, tCert)
	if err != nil {
		client.error("Failed getting handler [%s].", err.Error())
		return nil, err
	}

	return handler, nil
}

func (client *clientImpl) register(id string, pwd []byte, enrollID, enrollPWD string) (err error) {
	if client.isInitialized {
		client.error("Registering [%s]...done! Initialization already performed", id)

		return
	}

	// Register node
	if err = client.nodeImpl.register(NodeClient, id, pwd, enrollID, enrollPWD); err != nil {
		return
	}

	client.info("Register crypto engine...")
	err = client.registerCryptoEngine()
	if err != nil {
		log.Error("Failed registering crypto engine [%s]: [%s].", enrollID, err.Error())
		return
	}
	client.info("Register crypto engine...done.")

	return
}

func (client *clientImpl) init(id string, pwd []byte) error {
	if client.isInitialized {
		return utils.ErrAlreadyInitialized
	}

	// Register node
	if err := client.nodeImpl.init(NodeClient, id, pwd); err != nil {
		return err
	}

	// Initialize keystore
	client.debug("Init keystore...")
	err := client.initKeyStore()
	if err != nil {
		if err != utils.ErrKeyStoreAlreadyInitialized {
			client.error("Keystore already initialized.")
		} else {
			client.error("Failed initiliazing keystore [%s].", err.Error())

			return err
		}
	}
	client.debug("Init keystore...done.")

	// Init crypto engine
	err = client.initCryptoEngine()
	if err != nil {
		client.error("Failed initiliazing crypto engine [%s].", err.Error())
		return err
	}

	// initialized
	client.isInitialized = true

	return nil
}

func (client *clientImpl) close() (err error) {
	if client.tCertPool != nil {
		if err = client.tCertPool.Stop(); err != nil {
			client.debug("Failed closing TCertPool [%s]", err)
		}
	}

	if err = client.nodeImpl.close(); err != nil {
		client.debug("Failed closing node [%s]", err)
	}
	return
}<|MERGE_RESOLUTION|>--- conflicted
+++ resolved
@@ -78,10 +78,6 @@
 		client.error("Failed getting [%d] (not yet used) Transaction Certificates (TCerts) [%s].", nCerts, err.Error())
 		return nil, err
 	}
-<<<<<<< HEAD
-
-=======
->>>>>>> 71d5bf11
 	tCerts = make([]tCert, len(tBlocks))
 	for i, eachBlock := range tBlocks {
 		tCerts[i] = eachBlock.tCert
@@ -175,10 +171,6 @@
 	// Return the handler
 	handler := &tCertHandlerImpl{}
 	err = handler.init(client, tBlocks[0].tCert)
-<<<<<<< HEAD
-
-=======
->>>>>>> 71d5bf11
 	if err != nil {
 		client.error("Failed getting handler [%s].", err.Error())
 		return nil, err
