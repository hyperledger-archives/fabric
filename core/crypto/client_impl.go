--- conflicted
+++ resolved
@@ -50,19 +50,11 @@
 		return nil, err
 	}
 
-<<<<<<< HEAD
-   keys := make([]string, len(attributes))
-    for k := range attributes {
-        keys = append(keys, k)
-    } 
-    
-=======
 	keys := make([]string, len(attributes))
 	for k := range attributes {
 		keys = append(keys, k)
 	}
 
->>>>>>> 5912e5a0
 	// Create Transaction
 	return client.newChaincodeDeployUsingTCert(chaincodeDeploymentSpec, uuid, keys, tCert.tCert, nil)
 }
@@ -98,30 +90,17 @@
 		return nil, err
 	}
 
-<<<<<<< HEAD
-	
-    keys := make([]string, len(attributes))
-    for k := range attributes {
-        keys = append(keys, k)
-    } 
-    
-=======
 	keys := make([]string, len(attributes))
 	for k := range attributes {
 		keys = append(keys, k)
 	}
 
->>>>>>> 5912e5a0
 	// Create Transaction
 	return client.newChaincodeExecuteUsingTCert(chaincodeInvocation, uuid, keys, tCertHandler.tCert, nil)
 }
 
 // NewChaincodeQuery is used to query chaincode's functions.
-<<<<<<< HEAD
-func (client *clientImpl) NewChaincodeQuery(chaincodeInvocation *obc.ChaincodeInvocationSpec,  attributes map[string]string, uuid string) (*obc.Transaction, error) {
-=======
 func (client *clientImpl) NewChaincodeQuery(chaincodeInvocation *obc.ChaincodeInvocationSpec, attributes map[string]string, uuid string) (*obc.Transaction, error) {
->>>>>>> 5912e5a0
 	// Verify that the client is initialized
 	if !client.isInitialized {
 		return nil, utils.ErrNotInitialized
@@ -134,16 +113,6 @@
 		return nil, err
 	}
 
-<<<<<<< HEAD
-      keys := make([]string, len(attributes))
-    for k := range attributes {
-        keys = append(keys, k)
-    } 
-    
-    
-	// Create Transaction
-	return client.newChaincodeQueryUsingTCert(chaincodeInvocation, uuid, keys,  tCertHandler.tCert, nil)
-=======
 	keys := make([]string, len(attributes))
 	for k := range attributes {
 		keys = append(keys, k)
@@ -151,7 +120,6 @@
 
 	// Create Transaction
 	return client.newChaincodeQueryUsingTCert(chaincodeInvocation, uuid, keys, tCertHandler.tCert, nil)
->>>>>>> 5912e5a0
 }
 
 // GetEnrollmentCertHandler returns a CertificateHandler whose certificate is the enrollment certificate
