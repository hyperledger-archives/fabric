--- conflicted
+++ resolved
@@ -438,10 +438,7 @@
 	defer closeNodes()
 
 	tCerts, err := deployer.GetNextTCerts(1, attrs...)
-<<<<<<< HEAD
-
-=======
->>>>>>> 71d5bf11
+
 	if err != nil {
 		t.Fatalf("Failed getting TCert by calling GetNextTCerts(1): [%s]", err)
 	}
@@ -462,10 +459,6 @@
 	}
 
 	attributeBytes, err := attributes.GetValueForAttribute("company", tCerts[0].GetPreK0(), tCerts[0].GetCertificate())
-<<<<<<< HEAD
-
-=======
->>>>>>> 71d5bf11
 	if err != nil {
 		t.Fatalf("Error retrieving attribute from TCert: [%s]", err)
 	}
@@ -508,10 +501,6 @@
 	}
 
 	attributeBytes, err := attributes.GetValueForAttribute("company", tcerts[0].GetPreK0(), tcerts[0].GetCertificate())
-<<<<<<< HEAD
-
-=======
->>>>>>> 71d5bf11
 	if err != nil {
 		t.Fatalf("Error retrieving attribute from TCert: [%s]", err)
 	}
@@ -551,10 +540,6 @@
 	defer closeNodes()
 
 	handler, err := deployer.GetTCertificateHandlerNext(attrs...)
-<<<<<<< HEAD
-
-=======
->>>>>>> 71d5bf11
 	if err != nil {
 		t.Fatalf("Failed getting handler: [%s]", err)
 	}
@@ -584,10 +569,6 @@
 	defer closeNodes()
 
 	handlerDeployer, err := deployer.GetTCertificateHandlerNext(attrs...)
-<<<<<<< HEAD
-
-=======
->>>>>>> 71d5bf11
 	if err != nil {
 		t.Fatalf("Failed getting handler: [%s]", err)
 	}
@@ -1389,19 +1370,11 @@
 			ConfidentialityLevel: obc.ConfidentialityLevel_CONFIDENTIAL,
 		},
 	}
-<<<<<<< HEAD
-
-=======
->>>>>>> 71d5bf11
 	invoker.GetTCertificateHandlerNext(attrs...)
 
 	for i := 0; i < b.N; i++ {
 		uuid := util.GenerateUUID()
 		b.StartTimer()
-<<<<<<< HEAD
-
-=======
->>>>>>> 71d5bf11
 		invoker.NewChaincodeExecute(cis, uuid, attrs...)
 		b.StopTimer()
 	}
@@ -1730,10 +1703,6 @@
 	if err != nil {
 		return nil, nil, err
 	}
-<<<<<<< HEAD
-
-=======
->>>>>>> 71d5bf11
 	tx, err := invoker.NewChaincodeQuery(cis, uuid, attrs...)
 	return otx, tx, err
 }
@@ -1757,10 +1726,6 @@
 		return nil, nil, err
 	}
 	handler, err := deployer.GetTCertificateHandlerNext(attrs...)
-<<<<<<< HEAD
-
-=======
->>>>>>> 71d5bf11
 	if err != nil {
 		return nil, nil, err
 	}
@@ -1768,10 +1733,6 @@
 	if err != nil {
 		return nil, nil, err
 	}
-<<<<<<< HEAD
-
-=======
->>>>>>> 71d5bf11
 	tx, err := txHandler.NewChaincodeDeployTransaction(cds, uuid, attrs...)
 
 	// Check binding consistency
@@ -1818,13 +1779,8 @@
 	if err != nil {
 		return nil, nil, err
 	}
-<<<<<<< HEAD
-
 	handler, err := invoker.GetTCertificateHandlerNext(attrs...)
 
-=======
-	handler, err := invoker.GetTCertificateHandlerNext(attrs...)
->>>>>>> 71d5bf11
 	if err != nil {
 		return nil, nil, err
 	}
@@ -1832,10 +1788,6 @@
 	if err != nil {
 		return nil, nil, err
 	}
-<<<<<<< HEAD
-
-=======
->>>>>>> 71d5bf11
 	tx, err := txHandler.NewChaincodeExecute(cis, uuid, attrs...)
 
 	// Check binding consistency
@@ -1873,13 +1825,7 @@
 	if err != nil {
 		return nil, nil, err
 	}
-<<<<<<< HEAD
-
 	handler, err := invoker.GetTCertificateHandlerNext(attrs...)
-
-=======
-	handler, err := invoker.GetTCertificateHandlerNext(attrs...)
->>>>>>> 71d5bf11
 	if err != nil {
 		return nil, nil, err
 	}
@@ -1887,10 +1833,6 @@
 	if err != nil {
 		return nil, nil, err
 	}
-<<<<<<< HEAD
-
-=======
->>>>>>> 71d5bf11
 	tx, err := txHandler.NewChaincodeQuery(cis, uuid, attrs...)
 
 	// Check binding consistency
@@ -1938,10 +1880,6 @@
 	if err != nil {
 		return nil, nil, err
 	}
-<<<<<<< HEAD
-
-=======
->>>>>>> 71d5bf11
 	tx, err := txHandler.NewChaincodeDeployTransaction(cds, uuid, attrs...)
 
 	// Check binding consistency
@@ -1987,11 +1925,6 @@
 	if err != nil {
 		return nil, nil, err
 	}
-<<<<<<< HEAD
-=======
-	tx, err := txHandler.NewChaincodeExecute(cis, uuid, attrs...)
->>>>>>> 71d5bf11
-
 	tx, err := txHandler.NewChaincodeExecute(cis, uuid, attrs...)
 	// Check binding consistency
 	binding, _ := txHandler.GetBinding()
@@ -2036,11 +1969,6 @@
 	if err != nil {
 		return nil, nil, err
 	}
-<<<<<<< HEAD
-=======
-	tx, err := txHandler.NewChaincodeQuery(cis, uuid, attrs...)
->>>>>>> 71d5bf11
-
 	tx, err := txHandler.NewChaincodeQuery(cis, uuid, attrs...)
 	// Check binding consistency
 	binding, _ := txHandler.GetBinding()
@@ -2119,13 +2047,7 @@
 	if err != nil {
 		return nil, nil, err
 	}
-<<<<<<< HEAD
-
 	tx, err := invoker.NewChaincodeQuery(cis, uuid, attrs...)
-
-=======
-	tx, err := invoker.NewChaincodeQuery(cis, uuid, attrs...)
->>>>>>> 71d5bf11
 	return otx, tx, err
 }
 
