--- conflicted
+++ resolved
@@ -27,24 +27,14 @@
 	"os"
 	"path/filepath"
 	"reflect"
-	"strings"
 	"testing"
 
-<<<<<<< HEAD
-	"github.com/hyperledger/fabric/core/crypto/attributes"
-	obc "github.com/hyperledger/fabric/protos"
-	"github.com/op/go-logging"
-
-	"crypto/rand"
-
-	"github.com/hyperledger/fabric/core/chaincode/shim/crypto/ac"
-=======
 	"crypto/rand"
 
 	"runtime"
 	"time"
 
->>>>>>> a94f5a7f
+	"github.com/hyperledger/fabric/core/crypto/attributes"
 	"github.com/hyperledger/fabric/core/crypto/primitives"
 	"github.com/hyperledger/fabric/core/crypto/utils"
 	"github.com/hyperledger/fabric/core/util"
@@ -81,7 +71,9 @@
 )
 
 func TestMain(m *testing.M) {
-<<<<<<< HEAD
+	// Setup the test
+	setup()
+
 	//Define a map to store the scenarios properties
 	properties := make(map[string]interface{})
 	ret := 0
@@ -89,24 +81,25 @@
 	//First scenario with crypto_test.yaml
 	ret = runTestsOnScenario(m, properties, "Using crypto_test.yaml properties")
 	if ret != 0 {
-		return
-	}
-
-	//Second scenario with multithread
+		os.Exit(ret)
+	}
+
+	////Second scenario with multithread
 	properties["security.multithreading.enabled"] = "true"
 	ret = runTestsOnScenario(m, properties, "Using multithread enabled")
 	if ret != 0 {
 		os.Exit(ret)
 	}
 
+	//properties["security.multithreading.enabled"] = "false"
 	//Third scenario using confidentialityProtocolVersion = 1.1
 	/*
 		properties["security.confidentialityProtocolVersion"] = "1.1"
 		ret = runTestsOnScenario(m, properties, "Using confidentialityProtocolVersion = 1.1 enabled")
 		if ret != 0 {
 			os.Exit(ret)
-		}*/
-
+		}
+	*/
 	//Fourth scenario with security level = 384
 	properties["security.hashAlgorithm"] = "SHA3"
 	properties["security.level"] = "384"
@@ -148,96 +141,13 @@
 	// Init PKI
 	initPKI()
 	go startPKI()
-=======
-	// Setup the test
-	setup()
-
-	//Define a map to store the scenarios properties
-	properties := make(map[string]interface{})
-	ret := 0
-
-	//First scenario with crypto_test.yaml
-	ret = runTestsOnScenario(m, properties, "Using crypto_test.yaml properties")
-	if ret != 0 {
-		os.Exit(ret)
-	}
-
-	////Second scenario with multithread
-	//properties["security.multithreading.enabled"] = "true"
-	//ret = runTestsOnScenario(m, properties, "Using multithread enabled")
-	//if ret != 0 {
-	//	os.Exit(ret)
-	//}
-	//properties["security.multithreading.enabled"] = "false"
-
-	//Third scenario using confidentialityProtocolVersion = 1.1
-	/*
-		properties["security.confidentialityProtocolVersion"] = "1.1"
-		ret = runTestsOnScenario(m, properties, "Using confidentialityProtocolVersion = 1.1 enabled")
-		if ret != 0 {
-			os.Exit(ret)
-		}
->>>>>>> a94f5a7f
-
-		//Fourth scenario with security level = 384
-		properties["security.hashAlgorithm"] = "SHA3"
-		properties["security.level"] = "384"
-		ret = runTestsOnScenario(m, properties, "Using SHA3-384")
-		if ret != 0 {
-			os.Exit(ret)
-		}
-
-		//Fifth scenario with SHA2
-		properties["security.hashAlgorithm"] = "SHA2"
-		properties["security.level"] = "256"
-		ret = runTestsOnScenario(m, properties, "Using SHA2-256")
-		if ret != 0 {
-			os.Exit(ret)
-		}
-
-		//Sixth scenario with SHA2
-		properties["security.hashAlgorithm"] = "SHA2"
-		properties["security.level"] = "384"
-		ret = runTestsOnScenario(m, properties, "Using SHA2-384")
-		if ret != 0 {
-			os.Exit(ret)
-		}
-	*/
-
-	os.Exit(ret)
-}
-
-//loadConfigScennario loads the properties in the viper and returns the current values.
-func loadConfigScenario(properties map[string]interface{}) map[string]interface{} {
-	currentValues := make(map[string]interface{})
-	for k, v := range properties {
-		currentValues[k] = viper.Get(k)
-		viper.Set(k, v)
-	}
-<<<<<<< HEAD
-}
-
-=======
-	return currentValues
-}
-
-func before() {
-	// Init PKI
-	initPKI()
-	go startPKI()
-}
-
->>>>>>> a94f5a7f
+}
+
 func after() {
 	cleanup()
 }
 
 func runTestsOnScenario(m *testing.M, properties map[string]interface{}, scenarioName string) int {
-<<<<<<< HEAD
-	setup()
-
-=======
->>>>>>> a94f5a7f
 	fmt.Printf("=== Start tests for scenario '%v' ===\n", scenarioName)
 	currentValues := make(map[string]interface{})
 	if len(properties) > 0 {
@@ -313,23 +223,8 @@
 					t.Logf("Failed client initialization [%s]", err)
 				}
 
-<<<<<<< HEAD
-				cis := &obc.ChaincodeInvocationSpec{
-					ChaincodeSpec: &obc.ChaincodeSpec{
-						Type:                 obc.ChaincodeSpec_GOLANG,
-						ChaincodeID:          &obc.ChaincodeID{Path: "Contract001"},
-						CtorMsg:              nil,
-						ConfidentialityLevel: obc.ConfidentialityLevel_CONFIDENTIAL,
-					},
-				}
-				for i := 0; i < 20; i++ {
-					uuid := util.GenerateUUID()
-					client.NewChaincodeExecute(cis, attrs, uuid)
-				}
-=======
 				runtime.Gosched()
 				time.Sleep(500 * time.Millisecond)
->>>>>>> a94f5a7f
 
 				err = CloseClient(client)
 				if err != nil {
@@ -505,14 +400,10 @@
 
 //TestClientGetAttributesFromTCert verifies that the value read from the TCert is the expected value "ACompany".
 func TestClientGetAttributesFromTCert(t *testing.T) {
-<<<<<<< HEAD
+	initNodes()
+	defer closeNodes()
+
 	tcert, err := deployer.GetNextTCert(attrs)
-=======
-	initNodes()
-	defer closeNodes()
-
-	tcert, err := deployer.GetNextTCert()
->>>>>>> a94f5a7f
 
 	if err != nil {
 		t.Fatalf("Failed getting tcert: [%s]", err)
@@ -530,11 +421,7 @@
 		t.Fatalf("Cert should have length > 0")
 	}
 
-<<<<<<< HEAD
 	attributeBytes, err := attributes.GetValueForAttribute("company", tcert.GetPreK0(), tcert.GetCertificate())
-=======
-	attributeBytes, err := deployer.ReadAttribute("company", tcertDER)
->>>>>>> a94f5a7f
 	if err != nil {
 		t.Fatalf("Error retrieving attribute from TCert: [%s]", err)
 	}
@@ -546,12 +433,16 @@
 	}
 }
 
-<<<<<<< HEAD
-//TestClientVerifyInvalidAttribute verfies that the TCert doesn't containes a company attribute since the value passed by the user isn't certified by ACA.
-func TestClientVerifyInvalidAttribute(t *testing.T) {
-	otherAttrs := map[string]string{"company": "InvalidCompany", "position": "Software Engineer"}
-
-	tcert, err := deployer.GetNextTCert(otherAttrs)
+func TestClientGetAttributesFromTCertWithUnusedTCerts(t *testing.T) {
+	initNodes()
+	defer closeNodes()
+
+	_, _ = deployer.GetNextTCert(attrs)
+
+	after()  //Tear down the server.
+	before() //Start up again to use unsed TCerts
+
+	tcert, err := deployer.GetNextTCert(attrs)
 
 	if err != nil {
 		t.Fatalf("Failed getting tcert: [%s]", err)
@@ -569,187 +460,7 @@
 		t.Fatalf("Cert should have length > 0")
 	}
 
-	_, err = attributes.GetValueForAttribute("company", tcert.GetPreK0(), tcert.GetCertificate())
-	if err == nil {
-		t.Fatalf("This TCert shouldn't has a company attribute")
-	}
-	if strings.Compare(err.Error(), "Failed attribute 'company' doesn't exists in the TCert.") != 0 {
-		t.Fatalf("Invalid error: %v", err)
-	}
-}
-
-type chaincodeStubMock struct {
-	callerCert []byte
-	metadata   []byte
-}
-
-// GetCallerCertificate returns caller certificate
-func (shim *chaincodeStubMock) GetCallerCertificate() ([]byte, error) {
-	return shim.callerCert, nil
-}
-
-// GetCallerMetadata returns caller metadata
-func (shim *chaincodeStubMock) GetCallerMetadata() ([]byte, error) {
-	return shim.metadata, nil
-}
-
-//TestShimAttributeVerification tests the verification of attributes within mocking a chaincode stub.
-func TestShimAttributeVerification(t *testing.T) {
-	tcert, err := deployer.GetNextTCert(attrs)
-	metadata := []byte{32, 64}
-	tcertder := tcert.GetCertificate().Raw
-	abacMetadata, err := attributes.CreateAttributesMetadata(tcertder, metadata, tcert.GetPreK0(), attributeNames)
-	if err != nil {
-		t.Error(err)
-	}
-	stub := &chaincodeStubMock{tcertder, abacMetadata}
-
-	handler, err := ac.NewABACHandlerImpl(stub)
-	if err != nil {
-		t.Error(err)
-	}
-
-	isOk, err := handler.VerifyAttribute("company", []byte("ACompany"))
-	if err != nil {
-		t.Fatalf("Error verifying 'company' %v", err)
-	}
-
-	if !isOk {
-		t.Fatalf("Attribute company not valid.")
-	}
-
-	isOk, err = handler.VerifyAttribute("position", []byte("Software Engineer"))
-	if err != nil {
-		t.Fatalf("Error verifying 'position' %v", err)
-	}
-
-	if !isOk {
-		t.Fatalf("Attribute position not valid.")
-	}
-
-}
-
-//TestShimAttributeVerificationWithTwoHandlers tests the verification of attributes within mocking a chaincode stub with two handlers.
-func TestShimAttributeVerificationWithTwoHandlers(t *testing.T) {
-	tcert, err := deployer.GetNextTCert(attrs)
-	metadata := []byte{32, 64}
-	tcertder := tcert.GetCertificate().Raw
-	abacMetadata, err := attributes.CreateAttributesMetadata(tcertder, metadata, tcert.GetPreK0(), attributeNames)
-	if err != nil {
-		t.Error(err)
-	}
-	stub := &chaincodeStubMock{tcertder, abacMetadata}
-
-	handler, err := ac.NewABACHandlerImpl(stub)
-	if err != nil {
-		t.Error(err)
-	}
-
-	isOk, err := handler.VerifyAttribute("company", []byte("ACompany"))
-	if err != nil {
-		t.Fatalf("Error verifying 'company' %v", err)
-	}
-
-	if !isOk {
-		t.Fatalf("Attribute company not valid.")
-	}
-
-	//Second handler
-	handler, err = ac.NewABACHandlerImpl(stub)
-	if err != nil {
-		t.Error(err)
-	}
-
-	isOk, err = handler.VerifyAttribute("position", []byte("Software Engineer"))
-	if err != nil {
-		t.Fatalf("Error verifying 'position' %v", err)
-	}
-
-	if !isOk {
-		t.Fatalf("Attribute position not valid.")
-	}
-
-}
-
-func TestGetKForAttribute(t *testing.T) {
-	tcert, err := deployer.GetNextTCert(attrs)
-	if err != nil {
-		t.Error(err)
-	}
-
-	resultKey, err := tcert.GetKForAttribute("position")
-	if err != nil {
-		t.Error(err)
-	}
-
-	expectedKey := primitives.HMACTruncated(tcert.GetPreK0(), []byte("position"), 32)
-
-	if bytes.Compare(resultKey, expectedKey) != 0 {
-		t.Fatalf("Test failed expected key %v and result %v", resultKey, expectedKey)
-	}
-}
-
-func TestGetKForAttribute_NullPreK0(t *testing.T) {
-	tcert, err := deployer.GetNextTCert(attrs)
-	tcert1 := tCertImpl{nil, tcert.GetCertificate(), nil, nil}
-
-	_, err = tcert1.GetKForAttribute("position")
-	if err == nil {
-		t.Fatalf("Test failed should return an error")
-	}
-}
-
-func TestVerify_InvalidSignature(t *testing.T) {
-	tcert, err := deployer.GetNextTCert(attrs)
-	if err != nil {
-		t.Error(err)
-	}
-
-	err = tcert.Verify([]byte{0, 0, 0}, []byte{0, 0, 0, 0, 0, 0, 0, 0})
-	if err == nil {
-		t.Fatalf("Test failed, verify should fail.")
-	}
-}
-
-func TestVerify_NullSignature(t *testing.T) {
-	tcert, err := deployer.GetNextTCert(attrs)
-	if err != nil {
-		t.Error(err)
-	}
-
-	err = tcert.Verify(nil, []byte{0, 0, 0, 0, 0, 0, 0, 0})
-	if err == nil {
-		t.Fatalf("Test failed, verfiy should fail.")
-	}
-}
-
-=======
->>>>>>> a94f5a7f
-func TestClientGetAttributesFromTCertWithUnusedTCerts(t *testing.T) {
-	_, _ = deployer.GetNextTCert()
-
-	after()  //Tear down the server.
-	before() //Start up again to use unsed TCerts
-
-	tcert, err := deployer.GetNextTCert()
-
-	if err != nil {
-		t.Fatalf("Failed getting tcert: [%s]", err)
-	}
-	if tcert == nil {
-		t.Fatalf("TCert should be different from nil")
-	}
-
-	tcertDER := tcert.GetCertificate().Raw
-
-	if tcertDER == nil {
-		t.Fatalf("Cert should be different from nil")
-	}
-	if len(tcertDER) == 0 {
-		t.Fatalf("Cert should have length > 0")
-	}
-
-	attributeBytes, err := deployer.ReadAttribute("company", tcertDER)
+	attributeBytes, err := attributes.GetValueForAttribute("company", tcert.GetPreK0(), tcert.GetCertificate())
 	if err != nil {
 		t.Fatalf("Error retrieving attribute from TCert: [%s]", err)
 	}
@@ -762,14 +473,10 @@
 }
 
 func TestClientGetTCertHandlerNext(t *testing.T) {
-<<<<<<< HEAD
+	initNodes()
+	defer closeNodes()
+
 	handler, err := deployer.GetTCertificateHandlerNext(attrs)
-=======
-	initNodes()
-	defer closeNodes()
-
-	handler, err := deployer.GetTCertificateHandlerNext()
->>>>>>> a94f5a7f
 
 	if err != nil {
 		t.Fatalf("Failed getting handler: [%s]", err)
@@ -789,14 +496,10 @@
 }
 
 func TestClientGetTCertHandlerFromDER(t *testing.T) {
-<<<<<<< HEAD
+	initNodes()
+	defer closeNodes()
+
 	handler, err := deployer.GetTCertificateHandlerNext(attrs)
-=======
-	initNodes()
-	defer closeNodes()
-
-	handler, err := deployer.GetTCertificateHandlerNext()
->>>>>>> a94f5a7f
 	if err != nil {
 		t.Fatalf("Failed getting handler: [%s]", err)
 	}
@@ -822,14 +525,10 @@
 }
 
 func TestClientTCertHandlerSign(t *testing.T) {
-<<<<<<< HEAD
+	initNodes()
+	defer closeNodes()
+
 	handlerDeployer, err := deployer.GetTCertificateHandlerNext(attrs)
-=======
-	initNodes()
-	defer closeNodes()
-
-	handlerDeployer, err := deployer.GetTCertificateHandlerNext()
->>>>>>> a94f5a7f
 	if err != nil {
 		t.Fatalf("Failed getting handler: [%s]", err)
 	}
