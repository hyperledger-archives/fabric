--- conflicted
+++ resolved
@@ -67,13 +67,8 @@
 	GetTCertificateHandlerNext(attributes map[string]string) (CertificateHandler, error)
 
 	// GetTCertHandlerFromDER returns a CertificateHandler whose certificate is the one passed
-<<<<<<< HEAD
 	GetTCertificateHandlerFromDER(tCertDER []byte) (CertificateHandler, error)
 	
-=======
-	GetTCertificateHandlerFromDER(der []byte) (CertificateHandler, error)
-
->>>>>>> 8b6eb2ff
 	// ReadAttribute reads the attribute with name 'attributeName' from the der encoded x509.Certificate 'tcertder'.
 	ReadAttribute(attributeName string, tcertder []byte) ([]byte, error)
 
