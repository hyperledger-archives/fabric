--- conflicted
+++ resolved
@@ -72,13 +72,7 @@
 	// ReadAttribute reads the attribute with name 'attributeName' from the der encoded x509.Certificate 'tcertder'.
 	ReadAttribute(attributeName string, tcertder []byte) ([]byte, error)
 
-<<<<<<< HEAD
-	// GetNextTCert gets next available (not yet used) transaction certificate.
-	GetNextTCert() (tCert, error) // will be removed in the next refactoring step
-
-=======
->>>>>>> a2c62412
-	// GetNextTCert gets next available (not yet used) transaction certificates.
+	// GetNextTCert returns a slice of a requested number of (not yet used) transaction certificates
 	GetNextTCerts(int) ([]tCert, error)
 }
 
