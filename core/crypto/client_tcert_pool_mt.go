/*
Copyright IBM Corp. 2016 All Rights Reserved.

Licensed under the Apache License, Version 2.0 (the "License");
you may not use this file except in compliance with the License.
You may obtain a copy of the License at

		 http://www.apache.org/licenses/LICENSE-2.0

Unless required by applicable law or agreed to in writing, software
distributed under the License is distributed on an "AS IS" BASIS,
WITHOUT WARRANTIES OR CONDITIONS OF ANY KIND, either express or implied.
See the License for the specific language governing permissions and
limitations under the License.
*/

package crypto

import (
	"errors"
	"runtime"
	"strings"
	"sync"
	"time"
)

type tCertPoolEntry struct {
	attributes           map[string]string
	tCertChannel         chan *TCertBlock
	tCertChannelFeedback chan struct{}
	done                 chan struct{}
	client               *clientImpl
	tCertBlock           *TCertBlock
}

//NewTCertPoolEntry creates a new tcert pool entry
func NewTCertPoolEntry(client *clientImpl, attributes map[string]string) *tCertPoolEntry {
	tCertChannel := make(chan *TCertBlock, client.conf.getTCertBatchSize()*2)
	tCertChannelFeedback := make(chan struct{}, client.conf.getTCertBatchSize()*2)
	done := make(chan struct{}, 1)
	return &tCertPoolEntry{attributes, tCertChannel, tCertChannelFeedback, done, client, nil}
}

<<<<<<< HEAD
=======
//Start starts the pool entry filler loop.
>>>>>>> 5912e5a0
func (tCertPoolEntry *tCertPoolEntry) Start() (err error) {
	// Start the filler
	go tCertPoolEntry.filler()
	return
}

<<<<<<< HEAD
=======
//Stop stops the pool entry filler loop.
>>>>>>> 5912e5a0
func (tCertPoolEntry *tCertPoolEntry) Stop() (err error) {
	// Stop the filler
	tCertPoolEntry.done <- struct{}{}

	// Store unused TCert
	tCertPoolEntry.client.debug("Store unused TCerts...")

	tCerts := make([]*TCertBlock, 0)
	for {
		if len(tCertPoolEntry.tCertChannel) > 0 {
			tCerts = append(tCerts, <-tCertPoolEntry.tCertChannel)
		} else {
			break
		}
	}

	tCertPoolEntry.client.debug("Found %d unused TCerts...", len(tCerts))

	tCertPoolEntry.client.ks.storeUnusedTCerts(tCerts)

	tCertPoolEntry.client.debug("Store unused TCerts...done!")

	return
}

//AddTCert add a tcert to the poolEntry.
func (tCertPoolEntry *tCertPoolEntry) AddTCert(tCertBlock *TCertBlock) (err error) {
	tCertPoolEntry.tCertChannel <- tCertBlock
	return
}

//GetNextTCert gets the next tcert of the pool.
func (tCertPoolEntry *tCertPoolEntry) GetNextTCert(attributes map[string]string) (tCertBlock *TCertBlock, err error) {
	for i := 0; i < 3; i++ {
		tCertPoolEntry.client.debug("Getting next TCert... %d out of 3", i)
		select {
		case tCertPoolEntry.tCertBlock = <-tCertPoolEntry.tCertChannel:
			break
		case <-time.After(30 * time.Second):
			tCertPoolEntry.client.error("Failed getting a new TCert. Buffer is empty!")
		}
		if tCertPoolEntry.tCertBlock != nil {
			// Send feedback to the filler
			tCertPoolEntry.client.debug("Send feedback")
			tCertPoolEntry.tCertChannelFeedback <- struct{}{}
			break
		}
	}

	if tCertPoolEntry.tCertBlock == nil {
		// TODO: change error here
		return nil, errors.New("Failed getting a new TCert. Buffer is empty!")
	}

	tCertBlock = tCertPoolEntry.tCertBlock
	tCertPoolEntry.client.debug("Cert [% x].", tCertBlock.tCert.GetCertificate().Raw)

	// Store the TCert permanently
	tCertPoolEntry.client.ks.storeUsedTCert(tCertBlock)

	tCertPoolEntry.client.debug("Getting next TCert...done!")

	return
}

func (tCertPoolEntry *tCertPoolEntry) filler() {
	// Load unused TCerts
	stop := false
	full := false
	tCertPoolEntry.client.debug("Filler()")

	attributeHash := CalculateAttributesHash(tCertPoolEntry.attributes)
	for {
		// Check if Stop was called
		select {
		case <-tCertPoolEntry.done:
			tCertPoolEntry.client.debug("Force stop!")
			stop = true
		default:
		}
		if stop {
			break
		}

		tCertDBBlocks, err := tCertPoolEntry.client.ks.loadUnusedTCerts()

		if err != nil {
			tCertPoolEntry.client.error("Failed loading TCert: [%s]", err)
			break
		}
		if tCertDBBlocks == nil {
			tCertPoolEntry.client.debug("No more TCerts in cache!")
			break
		}

		var tCert *TCertBlock
		for _, tCertDBBlock := range tCertDBBlocks {
			if strings.Compare(attributeHash, tCertDBBlock.attributesHash) == 0 {
				tCertBlock, err := tCertPoolEntry.client.getTCertFromDER(tCertDBBlock)
				if err != nil {
					tCertPoolEntry.client.error("Failed paring TCert [% x]: [%s]", tCertDBBlock.tCertDER, err)
					continue
				}
				tCert = tCertBlock
			}
		}

		if tCert != nil {
			// Try to send the tCert to the channel if not full
			select {
			case tCertPoolEntry.tCertChannel <- tCert:
				tCertPoolEntry.client.debug("TCert send to the channel!")
			default:
				tCertPoolEntry.client.debug("Channell Full!")
				full = true
			}
			if full {
				break
			}
		} else {
			tCertPoolEntry.client.debug("No more TCerts in cache!")
			break
		}
	}

	tCertPoolEntry.client.debug("Load unused TCerts...done!")

	if !stop {
		ticker := time.NewTicker(1 * time.Second)
		for {
			select {
			case <-tCertPoolEntry.done:
				stop = true
				tCertPoolEntry.client.debug("Done signal.")
			case <-tCertPoolEntry.tCertChannelFeedback:
				tCertPoolEntry.client.debug("Feedback received. Time to check for tcerts")
			case <-ticker.C:
				tCertPoolEntry.client.debug("Time elapsed. Time to check for tcerts")
			}

			if stop {
				tCertPoolEntry.client.debug("Quitting filler...")
				break
			}

			if len(tCertPoolEntry.tCertChannel) < tCertPoolEntry.client.conf.getTCertBatchSize() {
				tCertPoolEntry.client.debug("Refill TCert Pool. Current size [%d].",
					len(tCertPoolEntry.tCertChannel),
				)

				var numTCerts = cap(tCertPoolEntry.tCertChannel) - len(tCertPoolEntry.tCertChannel)
				if len(tCertPoolEntry.tCertChannel) == 0 {
					numTCerts = cap(tCertPoolEntry.tCertChannel) / 10
					if numTCerts < 1 {
						numTCerts = 1
					}
				}

				tCertPoolEntry.client.info("Refilling [%d] TCerts.", numTCerts)

				err := tCertPoolEntry.client.getTCertsFromTCA(CalculateAttributesHash(tCertPoolEntry.attributes), tCertPoolEntry.attributes, numTCerts)
				if err != nil {
					tCertPoolEntry.client.error("Failed getting TCerts from the TCA: [%s]", err)
				}
			}
		}
	}

	tCertPoolEntry.client.debug("TCert filler stopped.")
}

// The Multi-threaded tCertPool is currently not used.
// It plays only a role in testing.
type tCertPoolMultithreadingImpl struct {
	client       *clientImpl
	poolEntries  map[string]*tCertPoolEntry
	entriesMutex *sync.Mutex
}

<<<<<<< HEAD
=======
//Start starts the pool processing.
>>>>>>> 5912e5a0
func (tCertPool *tCertPoolMultithreadingImpl) Start() (err error) {
	// Start the filler, initializes a poolEntry without attributes.
	var attributes map[string]string
	poolEntry, err := tCertPool.getPoolEntry(attributes)
	if err != nil {
		return err
	}
	return poolEntry.Start()
}

func (tCertPool *tCertPoolMultithreadingImpl) lockEntries() {
	tCertPool.entriesMutex.Lock()
}

func (tCertPool *tCertPoolMultithreadingImpl) releaseEntries() {
	tCertPool.entriesMutex.Unlock()
	runtime.Gosched()
}

<<<<<<< HEAD
=======
//Stop stops the pool.
>>>>>>> 5912e5a0
func (tCertPool *tCertPoolMultithreadingImpl) Stop() (err error) {
	// Stop the filler
	tCertPool.lockEntries()
	defer tCertPool.releaseEntries()
	for _, entry := range tCertPool.poolEntries {
		err := entry.Stop()
		if err != nil {
			return err
		}
	}
	return
}

//Returns a tCertPoolEntry for the attributes "attributes", if the tCertPoolEntry doesn't exists a new tCertPoolEntry will be create for that attributes.
func (tCertPool *tCertPoolMultithreadingImpl) getPoolEntryFromHash(attributeHash string) *tCertPoolEntry {
	tCertPool.lockEntries()
	defer tCertPool.releaseEntries()
	poolEntry := tCertPool.poolEntries[attributeHash]
	return poolEntry

}

//Returns a tCertPoolEntry for the attributes "attributes", if the tCertPoolEntry doesn't exists a new tCertPoolEntry will be create for that attributes.
func (tCertPool *tCertPoolMultithreadingImpl) getPoolEntry(attributes map[string]string) (*tCertPoolEntry, error) {
	tCertPool.client.debug("Getting pool entry %v \n", attributes)
	attributeHash := CalculateAttributesHash(attributes)
	tCertPool.lockEntries()
	defer tCertPool.releaseEntries()
	poolEntry := tCertPool.poolEntries[attributeHash]
	if poolEntry == nil {
		tCertPool.client.debug("New pool entry %v \n", attributes)

		poolEntry = NewTCertPoolEntry(tCertPool.client, attributes)
		tCertPool.poolEntries[attributeHash] = poolEntry
		if err := poolEntry.Start(); err != nil {
			return nil, err
		}
		tCertPool.client.debug("Pool entry started %v \n", attributes)

	}
	return poolEntry, nil
}

<<<<<<< HEAD
=======
//GetNextTCert returns a TCert from the pool valid to the passed attributes. If no TCert is available TCA is invoked to generate it.
>>>>>>> 5912e5a0
func (tCertPool *tCertPoolMultithreadingImpl) GetNextTCert(attributes map[string]string) (tCertBlock *TCertBlock, err error) {
	poolEntry, err := tCertPool.getPoolEntry(attributes)
	if err != nil {
		return nil, err
	}
	tCertPool.client.debug("Requesting tcert to the pool entry. %v", CalculateAttributesHash(attributes))
	return poolEntry.GetNextTCert(attributes)
}

<<<<<<< HEAD
=======
//AddTCert adds a TCert into the pool is invoked by the client after TCA is called.
>>>>>>> 5912e5a0
func (tCertPool *tCertPoolMultithreadingImpl) AddTCert(tCertBlock *TCertBlock) (err error) {
	poolEntry := tCertPool.getPoolEntryFromHash(tCertBlock.attributesHash)
	if poolEntry == nil {
		return errors.New("No pool entry found for that attributes.")
	}
	tCertPool.client.debug("Adding %v \n.", tCertBlock.attributesHash)
	poolEntry.AddTCert(tCertBlock)

	return
}

func (tCertPool *tCertPoolMultithreadingImpl) init(client *clientImpl) (err error) {
	tCertPool.client = client
	tCertPool.poolEntries = make(map[string]*tCertPoolEntry)
	tCertPool.entriesMutex = &sync.Mutex{}
	return
}<|MERGE_RESOLUTION|>--- conflicted
+++ resolved
@@ -41,20 +41,14 @@
 	return &tCertPoolEntry{attributes, tCertChannel, tCertChannelFeedback, done, client, nil}
 }
 
-<<<<<<< HEAD
-=======
 //Start starts the pool entry filler loop.
->>>>>>> 5912e5a0
 func (tCertPoolEntry *tCertPoolEntry) Start() (err error) {
 	// Start the filler
 	go tCertPoolEntry.filler()
 	return
 }
 
-<<<<<<< HEAD
-=======
 //Stop stops the pool entry filler loop.
->>>>>>> 5912e5a0
 func (tCertPoolEntry *tCertPoolEntry) Stop() (err error) {
 	// Stop the filler
 	tCertPoolEntry.done <- struct{}{}
@@ -234,10 +228,7 @@
 	entriesMutex *sync.Mutex
 }
 
-<<<<<<< HEAD
-=======
 //Start starts the pool processing.
->>>>>>> 5912e5a0
 func (tCertPool *tCertPoolMultithreadingImpl) Start() (err error) {
 	// Start the filler, initializes a poolEntry without attributes.
 	var attributes map[string]string
@@ -257,10 +248,7 @@
 	runtime.Gosched()
 }
 
-<<<<<<< HEAD
-=======
 //Stop stops the pool.
->>>>>>> 5912e5a0
 func (tCertPool *tCertPoolMultithreadingImpl) Stop() (err error) {
 	// Stop the filler
 	tCertPool.lockEntries()
@@ -304,10 +292,7 @@
 	return poolEntry, nil
 }
 
-<<<<<<< HEAD
-=======
 //GetNextTCert returns a TCert from the pool valid to the passed attributes. If no TCert is available TCA is invoked to generate it.
->>>>>>> 5912e5a0
 func (tCertPool *tCertPoolMultithreadingImpl) GetNextTCert(attributes map[string]string) (tCertBlock *TCertBlock, err error) {
 	poolEntry, err := tCertPool.getPoolEntry(attributes)
 	if err != nil {
@@ -317,10 +302,7 @@
 	return poolEntry.GetNextTCert(attributes)
 }
 
-<<<<<<< HEAD
-=======
 //AddTCert adds a TCert into the pool is invoked by the client after TCA is called.
->>>>>>> 5912e5a0
 func (tCertPool *tCertPoolMultithreadingImpl) AddTCert(tCertBlock *TCertBlock) (err error) {
 	poolEntry := tCertPool.getPoolEntryFromHash(tCertBlock.attributesHash)
 	if poolEntry == nil {
