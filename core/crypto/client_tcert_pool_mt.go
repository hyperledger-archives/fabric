/*
Copyright IBM Corp. 2016 All Rights Reserved.

Licensed under the Apache License, Version 2.0 (the "License");
you may not use this file except in compliance with the License.
You may obtain a copy of the License at

		 http://www.apache.org/licenses/LICENSE-2.0

Unless required by applicable law or agreed to in writing, software
distributed under the License is distributed on an "AS IS" BASIS,
WITHOUT WARRANTIES OR CONDITIONS OF ANY KIND, either express or implied.
See the License for the specific language governing permissions and
limitations under the License.
*/

package crypto

import (
	"errors"
	"runtime"
	"strings"
	"sync"
	"time"
)

type tCertPoolEntry struct {
	attributes           []string
	tCertChannel         chan *TCertBlock
	tCertChannelFeedback chan struct{}
	done                 chan struct{}
	client               *clientImpl
	tCertBlock           *TCertBlock
}

//NewTCertPoolEntry creates a new tcert pool entry
func newTCertPoolEntry(client *clientImpl, attributes []string) *tCertPoolEntry {
	tCertChannel := make(chan *TCertBlock, client.conf.getTCertBatchSize()*2)
	tCertChannelFeedback := make(chan struct{}, client.conf.getTCertBatchSize()*2)
	done := make(chan struct{}, 1)
	return &tCertPoolEntry{attributes, tCertChannel, tCertChannelFeedback, done, client, nil}
}

//Start starts the pool entry filler loop.
func (tCertPoolEntry *tCertPoolEntry) Start() (err error) {
	// Start the filler
	go tCertPoolEntry.filler()
	return
}

//Stop stops the pool entry filler loop.
func (tCertPoolEntry *tCertPoolEntry) Stop() (err error) {
	// Stop the filler
	tCertPoolEntry.done <- struct{}{}

	// Store unused TCert
	tCertPoolEntry.client.debug("Store unused TCerts...")

	tCerts := make([]*TCertBlock, 0)
	for {
		if len(tCertPoolEntry.tCertChannel) > 0 {
			tCerts = append(tCerts, <-tCertPoolEntry.tCertChannel)
		} else {
			break
		}
	}

	tCertPoolEntry.client.debug("Found %d unused TCerts...", len(tCerts))

	tCertPoolEntry.client.ks.storeUnusedTCerts(tCerts)

	tCertPoolEntry.client.debug("Store unused TCerts...done!")
<<<<<<< HEAD
=======

	return
}
>>>>>>> 3b25d454

//AddTCert add a tcert to the poolEntry.
func (tCertPoolEntry *tCertPoolEntry) AddTCert(tCertBlock *TCertBlock) (err error) {
	tCertPoolEntry.tCertChannel <- tCertBlock
	return
}

<<<<<<< HEAD
//AddTCert add a tcert to the poolEntry.
func (tCertPoolEntry *tCertPoolEntry) AddTCert(tCertBlock *TCertBlock) (err error) {
	tCertPoolEntry.tCertChannel <- tCertBlock
	return
}

=======
>>>>>>> 3b25d454
//GetNextTCert gets the next tcert of the pool.
func (tCertPoolEntry *tCertPoolEntry) GetNextTCert(attributes ...string) (tCertBlock *TCertBlock, err error) {
	for i := 0; i < 3; i++ {
		tCertPoolEntry.client.debug("Getting next TCert... %d out of 3", i)
		select {
		case tCertPoolEntry.tCertBlock = <-tCertPoolEntry.tCertChannel:
			break
		case <-time.After(30 * time.Second):
			tCertPoolEntry.client.error("Failed getting a new TCert. Buffer is empty!")
		}
		if tCertPoolEntry.tCertBlock != nil {
			// Send feedback to the filler
			tCertPoolEntry.client.debug("Send feedback")
			tCertPoolEntry.tCertChannelFeedback <- struct{}{}
			break
		}
	}

	if tCertPoolEntry.tCertBlock == nil {
		// TODO: change error here
		return nil, errors.New("Failed getting a new TCert. Buffer is empty!")
	}

	tCertBlock = tCertPoolEntry.tCertBlock
	tCertPoolEntry.client.debug("Cert [% x].", tCertBlock.tCert.GetCertificate().Raw)

	// Store the TCert permanently
	tCertPoolEntry.client.ks.storeUsedTCert(tCertBlock)

	tCertPoolEntry.client.debug("Getting next TCert...done!")

	return
}

func (tCertPoolEntry *tCertPoolEntry) filler() {
	// Load unused TCerts
	stop := false
	full := false
	tCertPoolEntry.client.debug("Filler()")

	attributeHash := calculateAttributesHash(tCertPoolEntry.attributes)
	for {
		// Check if Stop was called
		select {
		case <-tCertPoolEntry.done:
			tCertPoolEntry.client.debug("Force stop!")
			stop = true
		default:
		}
		if stop {
			break
		}

		tCertDBBlocks, err := tCertPoolEntry.client.ks.loadUnusedTCerts()

		if err != nil {
			tCertPoolEntry.client.error("Failed loading TCert: [%s]", err)
			break
		}
		if tCertDBBlocks == nil {
			tCertPoolEntry.client.debug("No more TCerts in cache!")
			break
		}

		var tCert *TCertBlock
		for _, tCertDBBlock := range tCertDBBlocks {
			if strings.Compare(attributeHash, tCertDBBlock.attributesHash) == 0 {
				tCertBlock, err := tCertPoolEntry.client.getTCertFromDER(tCertDBBlock)
				if err != nil {
					tCertPoolEntry.client.error("Failed paring TCert [% x]: [%s]", tCertDBBlock.tCertDER, err)
					continue
				}
				tCert = tCertBlock
			}
		}

		if tCert != nil {
			// Try to send the tCert to the channel if not full
			select {
			case tCertPoolEntry.tCertChannel <- tCert:
				tCertPoolEntry.client.debug("TCert send to the channel!")
			default:
				tCertPoolEntry.client.debug("Channell Full!")
				full = true
			}
			if full {
				break
			}
		} else {
			tCertPoolEntry.client.debug("No more TCerts in cache!")
			break
		}
	}

	tCertPoolEntry.client.debug("Load unused TCerts...done!")

	if !stop {
		ticker := time.NewTicker(1 * time.Second)
		for {
			select {
			case <-tCertPoolEntry.done:
				stop = true
				tCertPoolEntry.client.debug("Done signal.")
			case <-tCertPoolEntry.tCertChannelFeedback:
				tCertPoolEntry.client.debug("Feedback received. Time to check for tcerts")
			case <-ticker.C:
				tCertPoolEntry.client.debug("Time elapsed. Time to check for tcerts")
			}

			if stop {
				tCertPoolEntry.client.debug("Quitting filler...")
				break
			}

			if len(tCertPoolEntry.tCertChannel) < tCertPoolEntry.client.conf.getTCertBatchSize() {
				tCertPoolEntry.client.debug("Refill TCert Pool. Current size [%d].",
					len(tCertPoolEntry.tCertChannel),
				)

				var numTCerts = cap(tCertPoolEntry.tCertChannel) - len(tCertPoolEntry.tCertChannel)
				if len(tCertPoolEntry.tCertChannel) == 0 {
					numTCerts = cap(tCertPoolEntry.tCertChannel) / 10
					if numTCerts < 1 {
						numTCerts = 1
					}
				}

				tCertPoolEntry.client.info("Refilling [%d] TCerts.", numTCerts)

				err := tCertPoolEntry.client.getTCertsFromTCA(calculateAttributesHash(tCertPoolEntry.attributes), tCertPoolEntry.attributes, numTCerts)
				if err != nil {
					tCertPoolEntry.client.error("Failed getting TCerts from the TCA: [%s]", err)
				}
			}
		}
	}

	tCertPoolEntry.client.debug("TCert filler stopped.")
}

// The Multi-threaded tCertPool is currently not used.
// It plays only a role in testing.
type tCertPoolMultithreadingImpl struct {
	client       *clientImpl
	poolEntries  map[string]*tCertPoolEntry
	entriesMutex *sync.Mutex
}

//Start starts the pool processing.
func (tCertPool *tCertPoolMultithreadingImpl) Start() (err error) {
	// Start the filler, initializes a poolEntry without attributes.
	var attributes []string
	poolEntry, err := tCertPool.getPoolEntry(attributes)
	if err != nil {
		return err
	}
	return poolEntry.Start()
}

func (tCertPool *tCertPoolMultithreadingImpl) lockEntries() {
	tCertPool.entriesMutex.Lock()
}

func (tCertPool *tCertPoolMultithreadingImpl) releaseEntries() {
	tCertPool.entriesMutex.Unlock()
	runtime.Gosched()
}

//Stop stops the pool.
func (tCertPool *tCertPoolMultithreadingImpl) Stop() (err error) {
	// Stop the filler
	tCertPool.lockEntries()
	defer tCertPool.releaseEntries()
	for _, entry := range tCertPool.poolEntries {
		err := entry.Stop()
		if err != nil {
			return err
		}
	}
	return
}

//Returns a tCertPoolEntry for the attributes "attributes", if the tCertPoolEntry doesn't exists a new tCertPoolEntry will be create for that attributes.
func (tCertPool *tCertPoolMultithreadingImpl) getPoolEntryFromHash(attributeHash string) *tCertPoolEntry {
	tCertPool.lockEntries()
	defer tCertPool.releaseEntries()
	poolEntry := tCertPool.poolEntries[attributeHash]
	return poolEntry

}

//Returns a tCertPoolEntry for the attributes "attributes", if the tCertPoolEntry doesn't exists a new tCertPoolEntry will be create for that attributes.
func (tCertPool *tCertPoolMultithreadingImpl) getPoolEntry(attributes []string) (*tCertPoolEntry, error) {
	tCertPool.client.debug("Getting pool entry %v \n", attributes)
	attributeHash := calculateAttributesHash(attributes)
	tCertPool.lockEntries()
	defer tCertPool.releaseEntries()
	poolEntry := tCertPool.poolEntries[attributeHash]
	if poolEntry == nil {
		tCertPool.client.debug("New pool entry %v \n", attributes)

		poolEntry = newTCertPoolEntry(tCertPool.client, attributes)
		tCertPool.poolEntries[attributeHash] = poolEntry
		if err := poolEntry.Start(); err != nil {
			return nil, err
		}
		tCertPool.client.debug("Pool entry started %v \n", attributes)

	}
	return poolEntry, nil
}

//GetNextTCert returns a TCert from the pool valid to the passed attributes. If no TCert is available TCA is invoked to generate it.
<<<<<<< HEAD
func (tCertPool *tCertPoolMultithreadingImpl) GetNextTCert(attributes ...string) (tCertBlock *TCertBlock, err error) {
=======
func (tCertPool *tCertPoolMultithreadingImpl) GetNextTCerts(nCerts int, attributes ...string) ([]*TCertBlock, error) {
	blocks := make([]*TCertBlock, nCerts)
	for i := 0; i < nCerts; i++ {
		block, err := tCertPool.getNextTCert(attributes...)
		if err != nil {
			return nil, err
		}
		blocks[i] = block
	}
	return blocks, nil
}

func (tCertPool *tCertPoolMultithreadingImpl) getNextTCert(attributes ...string) (tCertBlock *TCertBlock, err error) {
>>>>>>> 3b25d454
	poolEntry, err := tCertPool.getPoolEntry(attributes)
	if err != nil {
		return nil, err
	}
	tCertPool.client.debug("Requesting tcert to the pool entry. %v", calculateAttributesHash(attributes))
	return poolEntry.GetNextTCert(attributes...)
}

//AddTCert adds a TCert into the pool is invoked by the client after TCA is called.
func (tCertPool *tCertPoolMultithreadingImpl) AddTCert(tCertBlock *TCertBlock) (err error) {
	poolEntry := tCertPool.getPoolEntryFromHash(tCertBlock.attributesHash)
	if poolEntry == nil {
		return errors.New("No pool entry found for that attributes.")
	}
	tCertPool.client.debug("Adding %v \n.", tCertBlock.attributesHash)
	poolEntry.AddTCert(tCertBlock)

	return
}

func (tCertPool *tCertPoolMultithreadingImpl) init(client *clientImpl) (err error) {
	tCertPool.client = client
	tCertPool.poolEntries = make(map[string]*tCertPoolEntry)
	tCertPool.entriesMutex = &sync.Mutex{}
	return
}<|MERGE_RESOLUTION|>--- conflicted
+++ resolved
@@ -70,12 +70,9 @@
 	tCertPoolEntry.client.ks.storeUnusedTCerts(tCerts)
 
 	tCertPoolEntry.client.debug("Store unused TCerts...done!")
-<<<<<<< HEAD
-=======
-
-	return
-}
->>>>>>> 3b25d454
+
+	return
+}
 
 //AddTCert add a tcert to the poolEntry.
 func (tCertPoolEntry *tCertPoolEntry) AddTCert(tCertBlock *TCertBlock) (err error) {
@@ -83,15 +80,6 @@
 	return
 }
 
-<<<<<<< HEAD
-//AddTCert add a tcert to the poolEntry.
-func (tCertPoolEntry *tCertPoolEntry) AddTCert(tCertBlock *TCertBlock) (err error) {
-	tCertPoolEntry.tCertChannel <- tCertBlock
-	return
-}
-
-=======
->>>>>>> 3b25d454
 //GetNextTCert gets the next tcert of the pool.
 func (tCertPoolEntry *tCertPoolEntry) GetNextTCert(attributes ...string) (tCertBlock *TCertBlock, err error) {
 	for i := 0; i < 3; i++ {
@@ -305,9 +293,6 @@
 }
 
 //GetNextTCert returns a TCert from the pool valid to the passed attributes. If no TCert is available TCA is invoked to generate it.
-<<<<<<< HEAD
-func (tCertPool *tCertPoolMultithreadingImpl) GetNextTCert(attributes ...string) (tCertBlock *TCertBlock, err error) {
-=======
 func (tCertPool *tCertPoolMultithreadingImpl) GetNextTCerts(nCerts int, attributes ...string) ([]*TCertBlock, error) {
 	blocks := make([]*TCertBlock, nCerts)
 	for i := 0; i < nCerts; i++ {
@@ -321,7 +306,6 @@
 }
 
 func (tCertPool *tCertPoolMultithreadingImpl) getNextTCert(attributes ...string) (tCertBlock *TCertBlock, err error) {
->>>>>>> 3b25d454
 	poolEntry, err := tCertPool.getPoolEntry(attributes)
 	if err != nil {
 		return nil, err
