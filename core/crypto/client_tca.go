--- conflicted
+++ resolved
@@ -1,17 +1,20 @@
 /*
-Copyright IBM Corp. 2016 All Rights Reserved.
-
-Licensed under the Apache License, Version 2.0 (the "License");
-you may not use this file except in compliance with the License.
-You may obtain a copy of the License at
-
-		 http://www.apache.org/licenses/LICENSE-2.0
-
-Unless required by applicable law or agreed to in writing, software
-distributed under the License is distributed on an "AS IS" BASIS,
-WITHOUT WARRANTIES OR CONDITIONS OF ANY KIND, either express or implied.
-See the License for the specific language governing permissions and
-limitations under the License.
+Licensed to the Apache Software Foundation (ASF) under one
+or more contributor license agreements.  See the NOTICE file
+distributed with this work for additional information
+regarding copyright ownership.  The ASF licenses this file
+to you under the Apache License, Version 2.0 (the
+"License"); you may not use this file except in compliance
+with the License.  You may obtain a copy of the License at
+
+  http://www.apache.org/licenses/LICENSE-2.0
+
+Unless required by applicable law or agreed to in writing,
+software distributed under the License is distributed on an
+"AS IS" BASIS, WITHOUT WARRANTIES OR CONDITIONS OF ANY
+KIND, either express or implied.  See the License for the
+specific language governing permissions and limitations
+under the License.
 */
 
 package crypto
@@ -22,16 +25,18 @@
 	"bytes"
 	"crypto/ecdsa"
 	"crypto/hmac"
+	"encoding/asn1"
 
 	"errors"
 	"fmt"
 	"github.com/golang/protobuf/proto"
 	"github.com/hyperledger/fabric/core/crypto/primitives"
 	"github.com/hyperledger/fabric/core/crypto/utils"
-
 	"golang.org/x/net/context"
 	"google/protobuf"
 	"math/big"
+	"strconv"
+	"strings"
 	"time"
 )
 
@@ -46,7 +51,7 @@
 	client.debug("TCert batch size [%d]", client.conf.getTCertBatchSize())
 
 	if client.conf.IsMultithreadingEnabled() {
-		client.tCertPool = new(tCertPoolMultithreadingImpl) 
+		client.tCertPool = new(tCertPoolMultithreadingImpl)
 	} else {
 		client.tCertPool = new(tCertPoolSingleThreadImpl)
 	}
@@ -106,8 +111,7 @@
 	}
 
 	// Handle Critical Extension TCertEncTCertIndex
-	tCertIndexCT, err := utils.GetCriticalExtension(x509Cert, utils.TCertEncTCertIndex);
-	if err != nil {
+	if _, err = utils.GetCriticalExtension(x509Cert, utils.TCertEncTCertIndex); err != nil {
 		client.error("Failed getting extension TCERT_ENC_TCERTINDEX [% x]: [%s].", der, err)
 
 		return nil, err
@@ -139,27 +143,221 @@
 		return nil, err
 	}
 
-<<<<<<< HEAD
-	//TODO pass prek0 as last parameter instead of empty array    
-	return &tCertImpl{client, x509Cert, nil, []byte{}}, nil
-=======
-	// Try to extract the signing key from the TCert by decrypting the TCertIndex
-
+	return &tCertImpl{client, x509Cert, nil}, nil
+}
+
+func (client *clientImpl) getTCertFromDER(der []byte) (tCert tCert, err error) {
+	if client.tCertOwnerKDFKey == nil {
+		return nil, fmt.Errorf("KDF key not initialized yet")
+	}
+
+	TCertOwnerEncryptKey := primitives.HMACAESTruncated(client.tCertOwnerKDFKey, []byte{1})
+	ExpansionKey := primitives.HMAC(client.tCertOwnerKDFKey, []byte{2})
+
+	// DER to x509
+	x509Cert, err := utils.DERToX509Certificate(der)
+	if err != nil {
+		client.debug("Failed parsing certificate [% x]: [%s].", der, err)
+
+		return
+	}
+
+	// Handle Critical Extenstion TCertEncTCertIndex
+	tCertIndexCT, err := utils.GetCriticalExtension(x509Cert, utils.TCertEncTCertIndex)
+	if err != nil {
+		client.error("Failed getting extension TCERT_ENC_TCERTINDEX [%s].", err.Error())
+
+		return
+	}
+
+	// Verify certificate against root
+	if _, err = utils.CheckCertAgainRoot(x509Cert, client.tcaCertPool); err != nil {
+		client.warning("Warning verifing certificate [%s].", err.Error())
+
+		return
+	}
+
+	// Verify public key
 
 	// 384-bit ExpansionValue = HMAC(Expansion_Key, TCertIndex)
 	// Let TCertIndex = Timestamp, RandValue, 1,2,…
 	// Timestamp assigned, RandValue assigned and counter reinitialized to 1 per batch
+
 	// Decrypt ct to TCertIndex (TODO: || EnrollPub_Key || EnrollID ?)
+	pt, err := primitives.CBCPKCS7Decrypt(TCertOwnerEncryptKey, tCertIndexCT)
+	if err != nil {
+		client.error("Failed decrypting extension TCERT_ENC_TCERTINDEX [%s].", err.Error())
+
+		return
+	}
+
+	// Compute ExpansionValue based on TCertIndex
+	TCertIndex := pt
+	//		TCertIndex := []byte(strconv.Itoa(i))
+
+	client.debug("TCertIndex: [% x].", TCertIndex)
+	mac := hmac.New(primitives.NewHash, ExpansionKey)
+	mac.Write(TCertIndex)
+	ExpansionValue := mac.Sum(nil)
+
+	// Derive tpk and tsk accordingly to ExapansionValue from enrollment pk,sk
+	// Computable by TCA / Auditor: TCertPub_Key = EnrollPub_Key + ExpansionValue G
+	// using elliptic curve point addition per NIST FIPS PUB 186-4- specified P-384
+
+	// Compute temporary secret key
+	tempSK := &ecdsa.PrivateKey{
+		PublicKey: ecdsa.PublicKey{
+			Curve: client.enrollPrivKey.Curve,
+			X:     new(big.Int),
+			Y:     new(big.Int),
+		},
+		D: new(big.Int),
+	}
+
+	var k = new(big.Int).SetBytes(ExpansionValue)
+	var one = new(big.Int).SetInt64(1)
+	n := new(big.Int).Sub(client.enrollPrivKey.Params().N, one)
+	k.Mod(k, n)
+	k.Add(k, one)
+
+	tempSK.D.Add(client.enrollPrivKey.D, k)
+	tempSK.D.Mod(tempSK.D, client.enrollPrivKey.PublicKey.Params().N)
+
+	// Compute temporary public key
+	tempX, tempY := client.enrollPrivKey.PublicKey.ScalarBaseMult(k.Bytes())
+	tempSK.PublicKey.X, tempSK.PublicKey.Y =
+		tempSK.PublicKey.Add(
+			client.enrollPrivKey.PublicKey.X, client.enrollPrivKey.PublicKey.Y,
+			tempX, tempY,
+		)
+
+	// Verify temporary public key is a valid point on the reference curve
+	isOn := tempSK.Curve.IsOnCurve(tempSK.PublicKey.X, tempSK.PublicKey.Y)
+	if !isOn {
+		client.error("Failed temporary public key IsOnCurve check.")
+
+		return nil, fmt.Errorf("Failed temporary public key IsOnCurve check.")
+	}
+
+	// Check that the derived public key is the same as the one in the certificate
+	certPK := x509Cert.PublicKey.(*ecdsa.PublicKey)
+
+	if certPK.X.Cmp(tempSK.PublicKey.X) != 0 {
+		client.error("Derived public key is different on X")
+
+		return nil, fmt.Errorf("Derived public key is different on X")
+	}
+
+	if certPK.Y.Cmp(tempSK.PublicKey.Y) != 0 {
+		client.error("Derived public key is different on Y")
+
+		return nil, fmt.Errorf("Derived public key is different on Y")
+	}
+
+	// Verify the signing capability of tempSK
+	err = primitives.VerifySignCapability(tempSK, x509Cert.PublicKey)
+	if err != nil {
+		client.error("Failed verifing signing capability [%s].", err.Error())
+
+		return
+	}
+
+	// Marshall certificate and secret key to be stored in the database
+	if err != nil {
+		client.error("Failed marshalling private key [%s].", err.Error())
+
+		return
+	}
+
+	if err = utils.CheckCertPKAgainstSK(x509Cert, interface{}(tempSK)); err != nil {
+		client.error("Failed checking TCA cert PK against private key [%s].", err.Error())
+
+		return
+	}
+
+	tCert = &tCertImpl{client, x509Cert, tempSK}
+
+	return
+}
+
+func (client *clientImpl) getTCertsFromTCA(num int) error {
+	client.debug("Get [%d] certificates from the TCA...", num)
+
+	// Contact the TCA
+	TCertOwnerKDFKey, certDERs, err := client.callTCACreateCertificateSet(num)
+	if err != nil {
+		client.debug("Failed contacting TCA [%s].", err.Error())
+
+		return err
+	}
+
+	//	client.debug("TCertOwnerKDFKey [%s].", utils.EncodeBase64(TCertOwnerKDFKey))
+
+	// Store TCertOwnerKDFKey and checks that every time it is always the same key
+	if client.tCertOwnerKDFKey != nil {
+		// Check that the keys are the same
+		equal := bytes.Equal(client.tCertOwnerKDFKey, TCertOwnerKDFKey)
+		if !equal {
+			return errors.New("Failed reciving kdf key from TCA. The keys are different.")
+		}
+	} else {
+		client.tCertOwnerKDFKey = TCertOwnerKDFKey
+
+		// TODO: handle this situation more carefully
+		if err := client.storeTCertOwnerKDFKey(); err != nil {
+			client.error("Failed storing TCertOwnerKDFKey [%s].", err.Error())
+
+			return err
+		}
+	}
+
+	// Validate the Certificates obtained
+
 	TCertOwnerEncryptKey := primitives.HMACAESTruncated(client.tCertOwnerKDFKey, []byte{1})
 	ExpansionKey := primitives.HMAC(client.tCertOwnerKDFKey, []byte{2})
-	pt, err := primitives.CBCPKCS7Decrypt(TCertOwnerEncryptKey, tCertIndexCT)
-
-	if err == nil {
+
+	j := 0
+	for i := 0; i < num; i++ {
+		// DER to x509
+		x509Cert, err := utils.DERToX509Certificate(certDERs[i].Cert)
+		if err != nil {
+			client.debug("Failed parsing certificate [% x]: [%s].", certDERs[i].Cert, err)
+
+			continue
+		}
+
+		// Handle Critical Extenstion TCertEncTCertIndex
+		tCertIndexCT, err := utils.GetCriticalExtension(x509Cert, utils.TCertEncTCertIndex)
+		if err != nil {
+			client.error("Failed getting extension TCERT_ENC_TCERTINDEX [% x]: [%s].", err)
+
+			continue
+		}
+
+		// Verify certificate against root
+		if _, err := utils.CheckCertAgainRoot(x509Cert, client.tcaCertPool); err != nil {
+			client.warning("Warning verifing certificate [%s].", err.Error())
+
+			continue
+		}
+
+		// Verify public key
+
+		// 384-bit ExpansionValue = HMAC(Expansion_Key, TCertIndex)
+		// Let TCertIndex = Timestamp, RandValue, 1,2,…
+		// Timestamp assigned, RandValue assigned and counter reinitialized to 1 per batch
+
+		// Decrypt ct to TCertIndex (TODO: || EnrollPub_Key || EnrollID ?)
+		pt, err := primitives.CBCPKCS7Decrypt(TCertOwnerEncryptKey, tCertIndexCT)
+		if err != nil {
+			client.error("Failed decrypting extension TCERT_ENC_TCERTINDEX [%s].", err.Error())
+
+			continue
+		}
+
 		// Compute ExpansionValue based on TCertIndex
 		TCertIndex := pt
 		//		TCertIndex := []byte(strconv.Itoa(i))
-
-		// TODO: verify that TCertIndex has right format.
 
 		client.debug("TCertIndex: [% x].", TCertIndex)
 		mac := hmac.New(primitives.NewHash, ExpansionKey)
@@ -192,310 +390,6 @@
 		// Compute temporary public key
 		tempX, tempY := client.enrollPrivKey.PublicKey.ScalarBaseMult(k.Bytes())
 		tempSK.PublicKey.X, tempSK.PublicKey.Y =
-		tempSK.PublicKey.Add(
-			client.enrollPrivKey.PublicKey.X, client.enrollPrivKey.PublicKey.Y,
-			tempX, tempY,
-		)
-
-		// Verify temporary public key is a valid point on the reference curve
-		isOn := tempSK.Curve.IsOnCurve(tempSK.PublicKey.X, tempSK.PublicKey.Y)
-		if !isOn {
-			client.warning("Failed temporary public key IsOnCurve check. This is an foreign certificate.")
-
-			return &tCertImpl{client, x509Cert, nil}, nil
-		}
-
-		// Check that the derived public key is the same as the one in the certificate
-		certPK := x509Cert.PublicKey.(*ecdsa.PublicKey)
-
-		if certPK.X.Cmp(tempSK.PublicKey.X) != 0 {
-			client.warning("Derived public key is different on X. This is an foreign certificate.")
-
-			return &tCertImpl{client, x509Cert, nil}, nil
-		}
-
-		if certPK.Y.Cmp(tempSK.PublicKey.Y) != 0 {
-			client.warning("Derived public key is different on Y. This is an foreign certificate.")
-
-			return &tCertImpl{client, x509Cert, nil}, nil
-		}
-
-		// Verify the signing capability of tempSK
-		err = primitives.VerifySignCapability(tempSK, x509Cert.PublicKey)
-		if err != nil {
-			client.warning("Failed verifing signing capability [%s]. This is an foreign certificate.", err.Error())
-
-			return &tCertImpl{client, x509Cert, nil}, nil
-		}
-
-		// Marshall certificate and secret key to be stored in the database
-		if err != nil {
-			client.warning("Failed marshalling private key [%s]. This is an foreign certificate.", err.Error())
-
-			return &tCertImpl{client, x509Cert, nil}, nil
-		}
-
-		if err = utils.CheckCertPKAgainstSK(x509Cert, interface{}(tempSK)); err != nil {
-			client.warning("Failed checking TCA cert PK against private key [%s]. This is an foreign certificate.", err.Error())
-
-			return &tCertImpl{client, x509Cert, nil}, nil
-		}
-
-		return &tCertImpl{client, x509Cert, tempSK}, nil
-	} else {
-		client.warning("Failed decrypting extension TCERT_ENC_TCERTINDEX [%s]. This is an foreign certificate.", err.Error())
-	}
-
-	return &tCertImpl{client, x509Cert, nil}, nil
->>>>>>> cf4d5039
-}
-
-func (client *clientImpl) getTCertFromDER(certBlk *TCertDBBlock) (certBlock *TCertBlock, err error) {
-	if client.tCertOwnerKDFKey == nil {
-		return nil, fmt.Errorf("KDF key not initialized yet")
-	}
-
-	TCertOwnerEncryptKey := primitives.HMACAESTruncated(client.tCertOwnerKDFKey, []byte{1})
-	ExpansionKey := primitives.HMAC(client.tCertOwnerKDFKey, []byte{2})
-
-	// DER to x509
-	x509Cert, err := utils.DERToX509Certificate(certBlk.tCertDER)
-	if err != nil {
-		client.debug("Failed parsing certificate [% x]: [%s].", certBlk.tCertDER, err)
-
-		return
-	}
-
-	// Handle Critical Extenstion TCertEncTCertIndex
-	tCertIndexCT, err := utils.GetCriticalExtension(x509Cert, utils.TCertEncTCertIndex)
-	if err != nil {
-		client.error("Failed getting extension TCERT_ENC_TCERTINDEX [%s].", err.Error())
-
-		return
-	}
-
-	// Verify certificate against root
-	if _, err = utils.CheckCertAgainRoot(x509Cert, client.tcaCertPool); err != nil {
-		client.warning("Warning verifing certificate [%s].", err.Error())
-
-		return
-	}
-
-	// Verify public key
-
-	// 384-bit ExpansionValue = HMAC(Expansion_Key, TCertIndex)
-	// Let TCertIndex = Timestamp, RandValue, 1,2,…
-	// Timestamp assigned, RandValue assigned and counter reinitialized to 1 per batch
-
-	// Decrypt ct to TCertIndex (TODO: || EnrollPub_Key || EnrollID ?)
-	pt, err := primitives.CBCPKCS7Decrypt(TCertOwnerEncryptKey, tCertIndexCT)
-	if err != nil {
-		client.error("Failed decrypting extension TCERT_ENC_TCERTINDEX [%s].", err.Error())
-
-		return
-	}
-
-	// Compute ExpansionValue based on TCertIndex
-	TCertIndex := pt
-	//		TCertIndex := []byte(strconv.Itoa(i))
-
-	client.debug("TCertIndex: [% x].", TCertIndex)
-	mac := hmac.New(primitives.NewHash, ExpansionKey)
-	mac.Write(TCertIndex)
-	ExpansionValue := mac.Sum(nil)
-
-	// Derive tpk and tsk accordingly to ExapansionValue from enrollment pk,sk
-	// Computable by TCA / Auditor: TCertPub_Key = EnrollPub_Key + ExpansionValue G
-	// using elliptic curve point addition per NIST FIPS PUB 186-4- specified P-384
-
-	// Compute temporary secret key
-	tempSK := &ecdsa.PrivateKey{
-		PublicKey: ecdsa.PublicKey{
-			Curve: client.enrollPrivKey.Curve,
-			X:     new(big.Int),
-			Y:     new(big.Int),
-		},
-		D: new(big.Int),
-	}
-
-	var k = new(big.Int).SetBytes(ExpansionValue)
-	var one = new(big.Int).SetInt64(1)
-	n := new(big.Int).Sub(client.enrollPrivKey.Params().N, one)
-	k.Mod(k, n)
-	k.Add(k, one)
-
-	tempSK.D.Add(client.enrollPrivKey.D, k)
-	tempSK.D.Mod(tempSK.D, client.enrollPrivKey.PublicKey.Params().N)
-
-	// Compute temporary public key
-	tempX, tempY := client.enrollPrivKey.PublicKey.ScalarBaseMult(k.Bytes())
-	tempSK.PublicKey.X, tempSK.PublicKey.Y =
-		tempSK.PublicKey.Add(
-			client.enrollPrivKey.PublicKey.X, client.enrollPrivKey.PublicKey.Y,
-			tempX, tempY,
-		)
-
-	// Verify temporary public key is a valid point on the reference curve
-	isOn := tempSK.Curve.IsOnCurve(tempSK.PublicKey.X, tempSK.PublicKey.Y)
-	if !isOn {
-		client.error("Failed temporary public key IsOnCurve check.")
-
-		return nil, fmt.Errorf("Failed temporary public key IsOnCurve check.")
-	}
-
-	// Check that the derived public key is the same as the one in the certificate
-	certPK := x509Cert.PublicKey.(*ecdsa.PublicKey)
-
-	if certPK.X.Cmp(tempSK.PublicKey.X) != 0 {
-		client.error("Derived public key is different on X")
-
-		return nil, fmt.Errorf("Derived public key is different on X")
-	}
-
-	if certPK.Y.Cmp(tempSK.PublicKey.Y) != 0 {
-		client.error("Derived public key is different on Y")
-
-		return nil, fmt.Errorf("Derived public key is different on Y")
-	}
-
-	// Verify the signing capability of tempSK
-	err = primitives.VerifySignCapability(tempSK, x509Cert.PublicKey)
-	if err != nil {
-		client.error("Failed verifing signing capability [%s].", err.Error())
-
-		return
-	}
-
-	// Marshall certificate and secret key to be stored in the database
-	if err != nil {
-		client.error("Failed marshalling private key [%s].", err.Error())
-
-		return
-	}
-
-	if err = utils.CheckCertPKAgainstSK(x509Cert, interface{}(tempSK)); err != nil {
-		client.error("Failed checking TCA cert PK against private key [%s].", err.Error())
-
-		return
-	}
-
-	certBlock = &TCertBlock{&tCertImpl{client, x509Cert, tempSK, certBlk.preK0}, certBlk.attributesHash}
-
-	return
-}
-
-func (client *clientImpl) getTCertsFromTCA(attrhash string, attributes map[string]string, num int) error {
-	client.debug("Get [%d] certificates from the TCA...", num)
-
-	// Contact the TCA
-	TCertOwnerKDFKey, certDERs, err := client.callTCACreateCertificateSet(num, attributes)
-	if err != nil {
-		client.debug("Failed contacting TCA [%s].", err.Error())
-
-		return err
-	}
-
-	//	client.debug("TCertOwnerKDFKey [%s].", utils.EncodeBase64(TCertOwnerKDFKey))
-
-	// Store TCertOwnerKDFKey and checks that every time it is always the same key
-	if client.tCertOwnerKDFKey != nil {
-		// Check that the keys are the same
-		equal := bytes.Equal(client.tCertOwnerKDFKey, TCertOwnerKDFKey)
-		if !equal {
-			return errors.New("Failed reciving kdf key from TCA. The keys are different.")
-		}
-	} else {
-		client.tCertOwnerKDFKey = TCertOwnerKDFKey
-
-		// TODO: handle this situation more carefully
-		if err := client.storeTCertOwnerKDFKey(); err != nil {
-			client.error("Failed storing TCertOwnerKDFKey [%s].", err.Error())
-
-			return err
-		}
-	}
-
-	// Validate the Certificates obtained
-
-	TCertOwnerEncryptKey := primitives.HMACAESTruncated(client.tCertOwnerKDFKey, []byte{1})
-	ExpansionKey := primitives.HMAC(client.tCertOwnerKDFKey, []byte{2})
-
-	j := 0
-	for i := 0; i < num; i++ {
-		// DER to x509
-		x509Cert, err := utils.DERToX509Certificate(certDERs[i].Cert)
-		prek0 := certDERs[i].Prek0
-		
-		if err != nil {
-			client.debug("Failed parsing certificate [% x]: [%s].", certDERs[i].Cert, err)
-
-			continue
-		}
-
-		// Handle Critical Extenstion TCertEncTCertIndex
-		tCertIndexCT, err := utils.GetCriticalExtension(x509Cert, utils.TCertEncTCertIndex)
-		if err != nil {
-			client.error("Failed getting extension TCERT_ENC_TCERTINDEX [% x]: [%s].", err)
-
-			continue
-		}
-
-		// Verify certificate against root
-		if _, err := utils.CheckCertAgainRoot(x509Cert, client.tcaCertPool); err != nil {
-			client.warning("Warning verifing certificate [%s].", err.Error())
-
-			continue
-		}
-
-		// Verify public key
-
-		// 384-bit ExpansionValue = HMAC(Expansion_Key, TCertIndex)
-		// Let TCertIndex = Timestamp, RandValue, 1,2,…
-		// Timestamp assigned, RandValue assigned and counter reinitialized to 1 per batch
-
-		// Decrypt ct to TCertIndex (TODO: || EnrollPub_Key || EnrollID ?)
-		pt, err := primitives.CBCPKCS7Decrypt(TCertOwnerEncryptKey, tCertIndexCT)
-		if err != nil {
-			client.error("Failed decrypting extension TCERT_ENC_TCERTINDEX [%s].", err.Error())
-
-			continue
-		}
-
-		// Compute ExpansionValue based on TCertIndex
-		TCertIndex := pt
-		//		TCertIndex := []byte(strconv.Itoa(i))
-
-		client.debug("TCertIndex: [% x].", TCertIndex)
-		mac := hmac.New(primitives.NewHash, ExpansionKey)
-		mac.Write(TCertIndex)
-		ExpansionValue := mac.Sum(nil)
-
-		// Derive tpk and tsk accordingly to ExapansionValue from enrollment pk,sk
-		// Computable by TCA / Auditor: TCertPub_Key = EnrollPub_Key + ExpansionValue G
-		// using elliptic curve point addition per NIST FIPS PUB 186-4- specified P-384
-
-		// Compute temporary secret key
-		tempSK := &ecdsa.PrivateKey{
-			PublicKey: ecdsa.PublicKey{
-				Curve: client.enrollPrivKey.Curve,
-				X:     new(big.Int),
-				Y:     new(big.Int),
-			},
-			D: new(big.Int),
-		}
-
-		var k = new(big.Int).SetBytes(ExpansionValue)
-		var one = new(big.Int).SetInt64(1)
-		n := new(big.Int).Sub(client.enrollPrivKey.Params().N, one)
-		k.Mod(k, n)
-		k.Add(k, one)
-
-		tempSK.D.Add(client.enrollPrivKey.D, k)
-		tempSK.D.Mod(tempSK.D, client.enrollPrivKey.PublicKey.Params().N)
-
-		// Compute temporary public key
-		tempX, tempY := client.enrollPrivKey.PublicKey.ScalarBaseMult(k.Bytes())
-		tempSK.PublicKey.X, tempSK.PublicKey.Y =
 			tempSK.PublicKey.Add(
 				client.enrollPrivKey.PublicKey.X, client.enrollPrivKey.PublicKey.Y,
 				tempX, tempY,
@@ -549,15 +443,7 @@
 		j++
 		client.debug("Certificate [%d] validated.", i)
 
-		prek0Cp := make([]byte, len(prek0))
-		copy(prek0Cp,  prek0)
-		
-		tcertBlk := new(TCertBlock)
-		
-		tcertBlk.tCert = &tCertImpl{client, x509Cert, tempSK, prek0Cp}
-		tcertBlk.attributesHash=attrhash
-		
-		client.tCertPool.AddTCert(tcertBlk)
+		client.tCertPool.AddTCert(&tCertImpl{client, x509Cert, tempSK})
 	}
 
 	if j == 0 {
@@ -569,32 +455,20 @@
 	return nil
 }
 
-func (client *clientImpl) callTCACreateCertificateSet(num int, attributes map[string]string) ([]byte, []*membersrvc.TCert, error) {
+func (client *clientImpl) callTCACreateCertificateSet(num int) ([]byte, []*membersrvc.TCert, error) {
 	// Get a TCA Client
 	sock, tcaP, err := client.getTCAClient()
 	defer sock.Close()
-	
-	
-	attributesList :=  make([]*membersrvc.TCertAttribute, 0)
-
-	 for k, value := range attributes {
-	 	tcertAttr := new(membersrvc.TCertAttribute)
-	 	tcertAttr.AttributeName = k 
-	 	tcertAttr.AttributeValue = value
-	 	
-	 	attributesList = append(attributesList, tcertAttr)
-	 	//attributesList = append(attributesList, &membersrvc.TCertAttribute{k, attributes[k]})
-    }
 
 	// Execute the protocol
 	now := time.Now()
 	timestamp := google_protobuf.Timestamp{Seconds: int64(now.Second()), Nanos: int32(now.Nanosecond())}
 	req := &membersrvc.TCertCreateSetReq{
-		Ts:  &timestamp,
-		Id:  &membersrvc.Identity{Id: client.enrollID},
-		Num: uint32(num),
-		Attributes: attributesList,
-		Sig: nil,
+		Ts:         &timestamp,
+		Id:         &membersrvc.Identity{Id: client.enrollID},
+		Num:        uint32(num),
+		Attributes: client.conf.getTCertAttributes(),
+		Sig:        nil,
 	}
 
 	rawReq, err := proto.Marshal(req)
@@ -625,4 +499,67 @@
 	}
 
 	return certSet.Certs.Key, certSet.Certs.Certs, nil
+}
+
+func (client *clientImpl) parseHeader(header string) (map[string]int, error) {
+	tokens := strings.Split(header, "#")
+	answer := make(map[string]int)
+
+	for _, token := range tokens {
+		pair := strings.Split(token, "->")
+
+		if len(pair) == 2 {
+			key := pair[0]
+			valueStr := pair[1]
+			value, err := strconv.Atoi(valueStr)
+			if err != nil {
+				return nil, err
+			}
+			answer[key] = value
+		}
+	}
+
+	return answer, nil
+
+}
+
+// Read the attribute with name 'attributeName' from the der encoded x509.Certificate 'tcertder'.
+func (client *clientImpl) ReadAttribute(attributeName string, tcertder []byte) ([]byte, error) {
+	tcert, err := utils.DERToX509Certificate(tcertder)
+	if err != nil {
+		client.debug("Failed parsing certificate [% x]: [%s].", tcertder, err)
+
+		return nil, err
+	}
+
+	var headerRaw []byte
+	if headerRaw, err = utils.GetCriticalExtension(tcert, utils.TCertAttributesHeaders); err != nil {
+		client.error("Failed getting extension TCERT_ATTRIBUTES_HEADER [% x]: [%s].", tcertder, err)
+
+		return nil, err
+	}
+
+	headerStr := string(headerRaw)
+	var header map[string]int
+	header, err = client.parseHeader(headerStr)
+
+	if err != nil {
+		return nil, err
+	}
+
+	position := header[attributeName]
+
+	if position == 0 {
+		return nil, errors.New("Failed attribute doesn't exists in the TCert.")
+	}
+
+	oid := asn1.ObjectIdentifier{1, 2, 3, 4, 5, 6, 9 + position}
+
+	var value []byte
+	if value, err = utils.GetCriticalExtension(tcert, oid); err != nil {
+		client.error("Failed getting extension Attribute Value [% x]: [%s].", tcertder, err)
+		return nil, err
+	}
+
+	return value, nil
 }