/*
Copyright IBM Corp. 2016 All Rights Reserved.

Licensed under the Apache License, Version 2.0 (the "License");
you may not use this file except in compliance with the License.
You may obtain a copy of the License at

		 http://www.apache.org/licenses/LICENSE-2.0

Unless required by applicable law or agreed to in writing, software
distributed under the License is distributed on an "AS IS" BASIS,
WITHOUT WARRANTIES OR CONDITIONS OF ANY KIND, either express or implied.
See the License for the specific language governing permissions and
limitations under the License.
*/

package crypto

import (
	membersrvc "github.com/hyperledger/fabric/membersrvc/protos"

	"bytes"
	"crypto/ecdsa"
	"crypto/hmac"

	"errors"
	"fmt"

	"github.com/golang/protobuf/proto"
	"github.com/hyperledger/fabric/core/crypto/primitives"
	"github.com/hyperledger/fabric/core/crypto/utils"

	"google/protobuf"
	"math/big"
	"time"

	"golang.org/x/net/context"
)

func (client *clientImpl) initTCertEngine() (err error) {
	// load TCertOwnerKDFKey
	if err = client.loadTCertOwnerKDFKey(); err != nil {
		return
	}

	// init TCerPool
	client.debug("Using multithreading [%t]", client.conf.IsMultithreadingEnabled())
	client.debug("TCert batch size [%d]", client.conf.getTCertBatchSize())

	if client.conf.IsMultithreadingEnabled() {
		client.tCertPool = new(tCertPoolMultithreadingImpl)
	} else {
		client.tCertPool = new(tCertPoolSingleThreadImpl)
	}

	if err = client.tCertPool.init(client); err != nil {
		client.error("Failied inizializing TCertPool: [%s]", err)

		return
	}
	if err = client.tCertPool.Start(); err != nil {
		client.error("Failied starting TCertPool: [%s]", err)

		return
	}
	return
}

func (client *clientImpl) storeTCertOwnerKDFKey() error {
	if err := client.ks.storeKey(client.conf.getTCertOwnerKDFKeyFilename(), client.tCertOwnerKDFKey); err != nil {
		client.error("Failed storing TCertOwnerKDFKey [%s].", err.Error())

		return err
	}
	return nil
}

func (client *clientImpl) loadTCertOwnerKDFKey() error {
	// Load TCertOwnerKDFKey
	client.debug("Loading TCertOwnerKDFKey...")

	if !client.ks.isAliasSet(client.conf.getTCertOwnerKDFKeyFilename()) {
		client.debug("Failed loading TCertOwnerKDFKey. Key is missing.")

		return nil
	}

	tCertOwnerKDFKey, err := client.ks.loadKey(client.conf.getTCertOwnerKDFKeyFilename())
	if err != nil {
		client.error("Failed parsing TCertOwnerKDFKey [%s].", err.Error())

		return err
	}
	client.tCertOwnerKDFKey = tCertOwnerKDFKey

	client.debug("Loading TCertOwnerKDFKey...done!")

	return nil
}

func (client *clientImpl) getTCertFromExternalDER(der []byte) (tCert, error) {
	// DER to x509
	x509Cert, err := utils.DERToX509Certificate(der)
	if err != nil {
		client.debug("Failed parsing certificate [% x]: [%s].", der, err)

		return nil, err
	}

	// Handle Critical Extension TCertEncTCertIndex
	tCertIndexCT, err := utils.GetCriticalExtension(x509Cert, utils.TCertEncTCertIndex)
	if err != nil {
		client.error("Failed getting extension TCERT_ENC_TCERTINDEX [% x]: [%s].", der, err)

		return nil, err
	}

	// Handle Critical Extension TCertEncEnrollmentID TODO validate encEnrollmentID
	_, err = utils.GetCriticalExtension(x509Cert, utils.TCertEncEnrollmentID)
	if err != nil {
		client.error("Failed getting extension TCERT_ENC_ENROLLMENT_ID [%s].", err.Error())

		return nil, err
	}

	// Handle Critical Extension TCertAttributes
	//	for i := 0; i < len(x509Cert.Extensions) - 2; i++ {
	//		attributeExtensionIdentifier := append(utils.TCertEncAttributesBase, i + 9)
	//		_ , err = utils.GetCriticalExtension(x509Cert, attributeExtensionIdentifier)
	//		if err != nil {
	//			client.error("Failed getting extension TCERT_ATTRIBUTE_%s [%s].", i, err.Error())
	//
	//			return nil, err
	//		}
	//	}

	// Verify certificate against root
	if _, err := utils.CheckCertAgainRoot(x509Cert, client.tcaCertPool); err != nil {
		client.warning("Warning verifing certificate [% x]: [%s].", der, err)

		return nil, err
	}

	// Try to extract the signing key from the TCert by decrypting the TCertIndex

	// 384-bit ExpansionValue = HMAC(Expansion_Key, TCertIndex)
	// Let TCertIndex = Timestamp, RandValue, 1,2,…
	// Timestamp assigned, RandValue assigned and counter reinitialized to 1 per batch
	// Decrypt ct to TCertIndex (TODO: || EnrollPub_Key || EnrollID ?)
	TCertOwnerEncryptKey := primitives.HMACAESTruncated(client.tCertOwnerKDFKey, []byte{1})
	ExpansionKey := primitives.HMAC(client.tCertOwnerKDFKey, []byte{2})
	pt, err := primitives.CBCPKCS7Decrypt(TCertOwnerEncryptKey, tCertIndexCT)

	if err == nil {
		// Compute ExpansionValue based on TCertIndex
		TCertIndex := pt
		//		TCertIndex := []byte(strconv.Itoa(i))

		// TODO: verify that TCertIndex has right format.

		client.debug("TCertIndex: [% x].", TCertIndex)
		mac := hmac.New(primitives.NewHash, ExpansionKey)
		mac.Write(TCertIndex)
		ExpansionValue := mac.Sum(nil)

		// Derive tpk and tsk accordingly to ExapansionValue from enrollment pk,sk
		// Computable by TCA / Auditor: TCertPub_Key = EnrollPub_Key + ExpansionValue G
		// using elliptic curve point addition per NIST FIPS PUB 186-4- specified P-384

		// Compute temporary secret key
		tempSK := &ecdsa.PrivateKey{
			PublicKey: ecdsa.PublicKey{
				Curve: client.enrollPrivKey.Curve,
				X:     new(big.Int),
				Y:     new(big.Int),
			},
			D: new(big.Int),
		}

		var k = new(big.Int).SetBytes(ExpansionValue)
		var one = new(big.Int).SetInt64(1)
		n := new(big.Int).Sub(client.enrollPrivKey.Params().N, one)
		k.Mod(k, n)
		k.Add(k, one)

		tempSK.D.Add(client.enrollPrivKey.D, k)
		tempSK.D.Mod(tempSK.D, client.enrollPrivKey.PublicKey.Params().N)

		// Compute temporary public key
		tempX, tempY := client.enrollPrivKey.PublicKey.ScalarBaseMult(k.Bytes())
		tempSK.PublicKey.X, tempSK.PublicKey.Y =
			tempSK.PublicKey.Add(
				client.enrollPrivKey.PublicKey.X, client.enrollPrivKey.PublicKey.Y,
				tempX, tempY,
			)

		// Verify temporary public key is a valid point on the reference curve
		isOn := tempSK.Curve.IsOnCurve(tempSK.PublicKey.X, tempSK.PublicKey.Y)
		if !isOn {
			client.warning("Failed temporary public key IsOnCurve check. This is an foreign certificate.")

			return &tCertImpl{client, x509Cert, nil, []byte{}}, nil
		}

		// Check that the derived public key is the same as the one in the certificate
		certPK := x509Cert.PublicKey.(*ecdsa.PublicKey)

		if certPK.X.Cmp(tempSK.PublicKey.X) != 0 {
			client.warning("Derived public key is different on X. This is an foreign certificate.")

			return &tCertImpl{client, x509Cert, nil, []byte{}}, nil
		}

		if certPK.Y.Cmp(tempSK.PublicKey.Y) != 0 {
			client.warning("Derived public key is different on Y. This is an foreign certificate.")

			return &tCertImpl{client, x509Cert, nil, []byte{}}, nil
		}

		// Verify the signing capability of tempSK
		err = primitives.VerifySignCapability(tempSK, x509Cert.PublicKey)
		if err != nil {
			client.warning("Failed verifing signing capability [%s]. This is an foreign certificate.", err.Error())

			return &tCertImpl{client, x509Cert, nil, []byte{}}, nil
		}

		// Marshall certificate and secret key to be stored in the database
		if err != nil {
			client.warning("Failed marshalling private key [%s]. This is an foreign certificate.", err.Error())

			return &tCertImpl{client, x509Cert, nil, []byte{}}, nil
		}

		if err = utils.CheckCertPKAgainstSK(x509Cert, interface{}(tempSK)); err != nil {
			client.warning("Failed checking TCA cert PK against private key [%s]. This is an foreign certificate.", err.Error())

			return &tCertImpl{client, x509Cert, nil, []byte{}}, nil
		}

		return &tCertImpl{client, x509Cert, tempSK, []byte{}}, nil
	} else {
		client.warning("Failed decrypting extension TCERT_ENC_TCERTINDEX [%s]. This is an foreign certificate.", err.Error())
	}

	return &tCertImpl{client, x509Cert, nil, []byte{}}, nil
}

func (client *clientImpl) getTCertFromDER(certBlk *TCertDBBlock) (certBlock *TCertBlock, err error) {
	if client.tCertOwnerKDFKey == nil {
		return nil, fmt.Errorf("KDF key not initialized yet")
	}

	TCertOwnerEncryptKey := primitives.HMACAESTruncated(client.tCertOwnerKDFKey, []byte{1})
	ExpansionKey := primitives.HMAC(client.tCertOwnerKDFKey, []byte{2})

	// DER to x509
	x509Cert, err := utils.DERToX509Certificate(certBlk.tCertDER)
	if err != nil {
		client.debug("Failed parsing certificate [% x]: [%s].", certBlk.tCertDER, err)

		return
	}

	// Handle Critical Extenstion TCertEncTCertIndex
	tCertIndexCT, err := utils.GetCriticalExtension(x509Cert, utils.TCertEncTCertIndex)
	if err != nil {
		client.error("Failed getting extension TCERT_ENC_TCERTINDEX [%s].", err.Error())

		return
	}

	// Verify certificate against root
	if _, err = utils.CheckCertAgainRoot(x509Cert, client.tcaCertPool); err != nil {
		client.warning("Warning verifing certificate [%s].", err.Error())

		return
	}

	// Verify public key

	// 384-bit ExpansionValue = HMAC(Expansion_Key, TCertIndex)
	// Let TCertIndex = Timestamp, RandValue, 1,2,…
	// Timestamp assigned, RandValue assigned and counter reinitialized to 1 per batch

	// Decrypt ct to TCertIndex (TODO: || EnrollPub_Key || EnrollID ?)
	pt, err := primitives.CBCPKCS7Decrypt(TCertOwnerEncryptKey, tCertIndexCT)
	if err != nil {
		client.error("Failed decrypting extension TCERT_ENC_TCERTINDEX [%s].", err.Error())

		return
	}

	// Compute ExpansionValue based on TCertIndex
	TCertIndex := pt
	//		TCertIndex := []byte(strconv.Itoa(i))

	client.debug("TCertIndex: [% x].", TCertIndex)
	mac := hmac.New(primitives.NewHash, ExpansionKey)
	mac.Write(TCertIndex)
	ExpansionValue := mac.Sum(nil)

	// Derive tpk and tsk accordingly to ExapansionValue from enrollment pk,sk
	// Computable by TCA / Auditor: TCertPub_Key = EnrollPub_Key + ExpansionValue G
	// using elliptic curve point addition per NIST FIPS PUB 186-4- specified P-384

	// Compute temporary secret key
	tempSK := &ecdsa.PrivateKey{
		PublicKey: ecdsa.PublicKey{
			Curve: client.enrollPrivKey.Curve,
			X:     new(big.Int),
			Y:     new(big.Int),
		},
		D: new(big.Int),
	}

	var k = new(big.Int).SetBytes(ExpansionValue)
	var one = new(big.Int).SetInt64(1)
	n := new(big.Int).Sub(client.enrollPrivKey.Params().N, one)
	k.Mod(k, n)
	k.Add(k, one)

	tempSK.D.Add(client.enrollPrivKey.D, k)
	tempSK.D.Mod(tempSK.D, client.enrollPrivKey.PublicKey.Params().N)

	// Compute temporary public key
	tempX, tempY := client.enrollPrivKey.PublicKey.ScalarBaseMult(k.Bytes())
	tempSK.PublicKey.X, tempSK.PublicKey.Y =
		tempSK.PublicKey.Add(
			client.enrollPrivKey.PublicKey.X, client.enrollPrivKey.PublicKey.Y,
			tempX, tempY,
		)

	// Verify temporary public key is a valid point on the reference curve
	isOn := tempSK.Curve.IsOnCurve(tempSK.PublicKey.X, tempSK.PublicKey.Y)
	if !isOn {
		client.error("Failed temporary public key IsOnCurve check.")

		return nil, fmt.Errorf("Failed temporary public key IsOnCurve check.")
	}

	// Check that the derived public key is the same as the one in the certificate
	certPK := x509Cert.PublicKey.(*ecdsa.PublicKey)

	if certPK.X.Cmp(tempSK.PublicKey.X) != 0 {
		client.error("Derived public key is different on X")

		return nil, fmt.Errorf("Derived public key is different on X")
	}

	if certPK.Y.Cmp(tempSK.PublicKey.Y) != 0 {
		client.error("Derived public key is different on Y")

		return nil, fmt.Errorf("Derived public key is different on Y")
	}

	// Verify the signing capability of tempSK
	err = primitives.VerifySignCapability(tempSK, x509Cert.PublicKey)
	if err != nil {
		client.error("Failed verifing signing capability [%s].", err.Error())

		return
	}

	// Marshall certificate and secret key to be stored in the database
	if err != nil {
		client.error("Failed marshalling private key [%s].", err.Error())

		return
	}

	if err = utils.CheckCertPKAgainstSK(x509Cert, interface{}(tempSK)); err != nil {
		client.error("Failed checking TCA cert PK against private key [%s].", err.Error())

		return
	}

	certBlock = &TCertBlock{&tCertImpl{client, x509Cert, tempSK, certBlk.preK0}, certBlk.attributesHash}

	return
}

func (client *clientImpl) getTCertsFromTCA(attrhash string, attributes map[string]string, num int) error {
	client.debug("Get [%d] certificates from the TCA...", num)

	// Contact the TCA
	TCertOwnerKDFKey, certDERs, err := client.callTCACreateCertificateSet(num, attributes)
	if err != nil {
		client.debug("Failed contacting TCA [%s].", err.Error())

		return err
	}

	//	client.debug("TCertOwnerKDFKey [%s].", utils.EncodeBase64(TCertOwnerKDFKey))

	// Store TCertOwnerKDFKey and checks that every time it is always the same key
	if client.tCertOwnerKDFKey != nil {
		// Check that the keys are the same
		equal := bytes.Equal(client.tCertOwnerKDFKey, TCertOwnerKDFKey)
		if !equal {
			return errors.New("Failed reciving kdf key from TCA. The keys are different.")
		}
	} else {
		client.tCertOwnerKDFKey = TCertOwnerKDFKey

		// TODO: handle this situation more carefully
		if err := client.storeTCertOwnerKDFKey(); err != nil {
			client.error("Failed storing TCertOwnerKDFKey [%s].", err.Error())

			return err
		}
	}

	// Validate the Certificates obtained

	TCertOwnerEncryptKey := primitives.HMACAESTruncated(client.tCertOwnerKDFKey, []byte{1})
	ExpansionKey := primitives.HMAC(client.tCertOwnerKDFKey, []byte{2})

	j := 0
	for i := 0; i < num; i++ {
		// DER to x509
		x509Cert, err := utils.DERToX509Certificate(certDERs[i].Cert)
		prek0 := certDERs[i].Prek0

		if err != nil {
			client.debug("Failed parsing certificate [% x]: [%s].", certDERs[i].Cert, err)

			continue
		}

		// Handle Critical Extenstion TCertEncTCertIndex
		tCertIndexCT, err := utils.GetCriticalExtension(x509Cert, utils.TCertEncTCertIndex)
		if err != nil {
			client.error("Failed getting extension TCERT_ENC_TCERTINDEX [% x]: [%s].", err)

			continue
		}

		// Verify certificate against root
		if _, err := utils.CheckCertAgainRoot(x509Cert, client.tcaCertPool); err != nil {
			client.warning("Warning verifing certificate [%s].", err.Error())

			continue
		}

		// Verify public key

		// 384-bit ExpansionValue = HMAC(Expansion_Key, TCertIndex)
		// Let TCertIndex = Timestamp, RandValue, 1,2,…
		// Timestamp assigned, RandValue assigned and counter reinitialized to 1 per batch

		// Decrypt ct to TCertIndex (TODO: || EnrollPub_Key || EnrollID ?)
		pt, err := primitives.CBCPKCS7Decrypt(TCertOwnerEncryptKey, tCertIndexCT)
		if err != nil {
			client.error("Failed decrypting extension TCERT_ENC_TCERTINDEX [%s].", err.Error())

			continue
		}

		// Compute ExpansionValue based on TCertIndex
		TCertIndex := pt
		//		TCertIndex := []byte(strconv.Itoa(i))

		client.debug("TCertIndex: [% x].", TCertIndex)
		mac := hmac.New(primitives.NewHash, ExpansionKey)
		mac.Write(TCertIndex)
		ExpansionValue := mac.Sum(nil)

		// Derive tpk and tsk accordingly to ExapansionValue from enrollment pk,sk
		// Computable by TCA / Auditor: TCertPub_Key = EnrollPub_Key + ExpansionValue G
		// using elliptic curve point addition per NIST FIPS PUB 186-4- specified P-384

		// Compute temporary secret key
		tempSK := &ecdsa.PrivateKey{
			PublicKey: ecdsa.PublicKey{
				Curve: client.enrollPrivKey.Curve,
				X:     new(big.Int),
				Y:     new(big.Int),
			},
			D: new(big.Int),
		}

		var k = new(big.Int).SetBytes(ExpansionValue)
		var one = new(big.Int).SetInt64(1)
		n := new(big.Int).Sub(client.enrollPrivKey.Params().N, one)
		k.Mod(k, n)
		k.Add(k, one)

		tempSK.D.Add(client.enrollPrivKey.D, k)
		tempSK.D.Mod(tempSK.D, client.enrollPrivKey.PublicKey.Params().N)

		// Compute temporary public key
		tempX, tempY := client.enrollPrivKey.PublicKey.ScalarBaseMult(k.Bytes())
		tempSK.PublicKey.X, tempSK.PublicKey.Y =
			tempSK.PublicKey.Add(
				client.enrollPrivKey.PublicKey.X, client.enrollPrivKey.PublicKey.Y,
				tempX, tempY,
			)

		// Verify temporary public key is a valid point on the reference curve
		isOn := tempSK.Curve.IsOnCurve(tempSK.PublicKey.X, tempSK.PublicKey.Y)
		if !isOn {
			client.error("Failed temporary public key IsOnCurve check.")

			continue
		}

		// Check that the derived public key is the same as the one in the certificate
		certPK := x509Cert.PublicKey.(*ecdsa.PublicKey)

		if certPK.X.Cmp(tempSK.PublicKey.X) != 0 {
			client.error("Derived public key is different on X")

			continue
		}

		if certPK.Y.Cmp(tempSK.PublicKey.Y) != 0 {
			client.error("Derived public key is different on Y")

			continue
		}

		// Verify the signing capability of tempSK
		err = primitives.VerifySignCapability(tempSK, x509Cert.PublicKey)
		if err != nil {
			client.error("Failed verifing signing capability [%s].", err.Error())

			continue
		}

		// Marshall certificate and secret key to be stored in the database
		if err != nil {
			client.error("Failed marshalling private key [%s].", err.Error())

			continue
		}

		if err := utils.CheckCertPKAgainstSK(x509Cert, interface{}(tempSK)); err != nil {
			client.error("Failed checking TCA cert PK against private key [%s].", err.Error())

			continue
		}

		client.debug("Sub index [%d]", j)
		j++
		client.debug("Certificate [%d] validated.", i)

		prek0Cp := make([]byte, len(prek0))
		copy(prek0Cp, prek0)

		tcertBlk := new(TCertBlock)

		tcertBlk.tCert = &tCertImpl{client, x509Cert, tempSK, prek0Cp}
		tcertBlk.attributesHash = attrhash

		client.tCertPool.AddTCert(tcertBlk)
	}

	if j == 0 {
		client.error("No valid TCert was sent")

		return errors.New("No valid TCert was sent.")
	}

	return nil
}

func (client *clientImpl) callTCACreateCertificateSet(num int, attributes map[string]string) ([]byte, []*membersrvc.TCert, error) {
	// Get a TCA Client
	sock, tcaP, err := client.getTCAClient()
	defer sock.Close()

	attributesList := make([]*membersrvc.TCertAttribute, 0)

	for k, value := range attributes {
		tcertAttr := new(membersrvc.TCertAttribute)
		tcertAttr.AttributeName = k
		tcertAttr.AttributeValue = value

		attributesList = append(attributesList, tcertAttr)
<<<<<<< HEAD
		//attributesList = append(attributesList, &membersrvc.TCertAttribute{k, attributes[k]})
=======
>>>>>>> 5912e5a0
	}

	// Execute the protocol
	now := time.Now()
	timestamp := google_protobuf.Timestamp{Seconds: int64(now.Second()), Nanos: int32(now.Nanosecond())}
	req := &membersrvc.TCertCreateSetReq{
		Ts:         &timestamp,
		Id:         &membersrvc.Identity{Id: client.enrollID},
		Num:        uint32(num),
		Attributes: attributesList,
		Sig:        nil,
	}

	rawReq, err := proto.Marshal(req)
	if err != nil {
		client.error("Failed marshaling request [%s] [%s].", err.Error())
		return nil, nil, err
	}

	// 2. Sign rawReq
	r, s, err := client.ecdsaSignWithEnrollmentKey(rawReq)
	if err != nil {
		client.error("Failed creating signature for [% x]: [%s].", rawReq, err.Error())
		return nil, nil, err
	}

	R, _ := r.MarshalText()
	S, _ := s.MarshalText()

	// 3. Append the signature
	req.Sig = &membersrvc.Signature{Type: membersrvc.CryptoType_ECDSA, R: R, S: S}

	// 4. Send request
	certSet, err := tcaP.CreateCertificateSet(context.Background(), req)
	if err != nil {
		client.error("Failed requesting tca create certificate set [%s].", err.Error())

		return nil, nil, err
	}

	return certSet.Certs.Key, certSet.Certs.Certs, nil
}<|MERGE_RESOLUTION|>--- conflicted
+++ resolved
@@ -578,10 +578,6 @@
 		tcertAttr.AttributeValue = value
 
 		attributesList = append(attributesList, tcertAttr)
-<<<<<<< HEAD
-		//attributesList = append(attributesList, &membersrvc.TCertAttribute{k, attributes[k]})
-=======
->>>>>>> 5912e5a0
 	}
 
 	// Execute the protocol
