/*
Copyright IBM Corp. 2016 All Rights Reserved.

Licensed under the Apache License, Version 2.0 (the "License");
you may not use this file except in compliance with the License.
You may obtain a copy of the License at

		 http://www.apache.org/licenses/LICENSE-2.0

Unless required by applicable law or agreed to in writing, software
distributed under the License is distributed on an "AS IS" BASIS,
WITHOUT WARRANTIES OR CONDITIONS OF ANY KIND, either express or implied.
See the License for the specific language governing permissions and
limitations under the License.
*/

package crypto

import (
	membersrvc "github.com/hyperledger/fabric/membersrvc/protos"

	"bytes"
	"crypto/ecdsa"
	"crypto/hmac"

	"errors"
	"fmt"
	"github.com/golang/protobuf/proto"
	"github.com/hyperledger/fabric/core/crypto/primitives"
	"github.com/hyperledger/fabric/core/crypto/utils"

	"golang.org/x/net/context"
	"google/protobuf"
	"math/big"
	"time"
)

func (client *clientImpl) initTCertEngine() (err error) {
	// load TCertOwnerKDFKey
	if err = client.loadTCertOwnerKDFKey(); err != nil {
		return
	}

	// init TCerPool
	client.debug("Using multithreading [%t]", client.conf.IsMultithreadingEnabled())
	client.debug("TCert batch size [%d]", client.conf.getTCertBatchSize())

	if client.conf.IsMultithreadingEnabled() {
		client.tCertPool = new(tCertPoolMultithreadingImpl) 
	} else {
		client.tCertPool = new(tCertPoolSingleThreadImpl)
	}

	if err = client.tCertPool.init(client); err != nil {
		client.error("Failied inizializing TCertPool: [%s]", err)

		return
	}
	if err = client.tCertPool.Start(); err != nil {
		client.error("Failied starting TCertPool: [%s]", err)

		return
	}
	return
}

func (client *clientImpl) storeTCertOwnerKDFKey() error {
	if err := client.ks.storeKey(client.conf.getTCertOwnerKDFKeyFilename(), client.tCertOwnerKDFKey); err != nil {
		client.error("Failed storing TCertOwnerKDFKey [%s].", err.Error())

		return err
	}
	return nil
}

func (client *clientImpl) loadTCertOwnerKDFKey() error {
	// Load TCertOwnerKDFKey
	client.debug("Loading TCertOwnerKDFKey...")

	if !client.ks.isAliasSet(client.conf.getTCertOwnerKDFKeyFilename()) {
		client.debug("Failed loading TCertOwnerKDFKey. Key is missing.")

		return nil
	}

	tCertOwnerKDFKey, err := client.ks.loadKey(client.conf.getTCertOwnerKDFKeyFilename())
	if err != nil {
		client.error("Failed parsing TCertOwnerKDFKey [%s].", err.Error())

		return err
	}
	client.tCertOwnerKDFKey = tCertOwnerKDFKey

	client.debug("Loading TCertOwnerKDFKey...done!")

	return nil
}

func (client *clientImpl) getTCertFromExternalDER(der []byte) (tCert, error) {
	// DER to x509
	x509Cert, err := utils.DERToX509Certificate(der)
	if err != nil {
		client.debug("Failed parsing certificate [% x]: [%s].", der, err)

		return nil, err
	}

	// Handle Critical Extension TCertEncTCertIndex
	tCertIndexCT, err := utils.GetCriticalExtension(x509Cert, utils.TCertEncTCertIndex);
	if err != nil {
		client.error("Failed getting extension TCERT_ENC_TCERTINDEX [% x]: [%s].", der, err)

		return nil, err
	}

	// Handle Critical Extension TCertEncEnrollmentID TODO validate encEnrollmentID
	_, err = utils.GetCriticalExtension(x509Cert, utils.TCertEncEnrollmentID)
	if err != nil {
		client.error("Failed getting extension TCERT_ENC_ENROLLMENT_ID [%s].", err.Error())

		return nil, err
	}

	// Handle Critical Extension TCertAttributes
	//	for i := 0; i < len(x509Cert.Extensions) - 2; i++ {
	//		attributeExtensionIdentifier := append(utils.TCertEncAttributesBase, i + 9)
	//		_ , err = utils.GetCriticalExtension(x509Cert, attributeExtensionIdentifier)
	//		if err != nil {
	//			client.error("Failed getting extension TCERT_ATTRIBUTE_%s [%s].", i, err.Error())
	//
	//			return nil, err
	//		}
	//	}

	// Verify certificate against root
	if _, err := utils.CheckCertAgainRoot(x509Cert, client.tcaCertPool); err != nil {
		client.warning("Warning verifing certificate [% x]: [%s].", der, err)

		return nil, err
	}

<<<<<<< HEAD
	//TODO pass prek0 as last parameter instead of empty array    
	return &tCertImpl{client, x509Cert, nil, []byte{}}, nil
=======
	// Try to extract the signing key from the TCert by decrypting the TCertIndex


	// 384-bit ExpansionValue = HMAC(Expansion_Key, TCertIndex)
	// Let TCertIndex = Timestamp, RandValue, 1,2,…
	// Timestamp assigned, RandValue assigned and counter reinitialized to 1 per batch
	// Decrypt ct to TCertIndex (TODO: || EnrollPub_Key || EnrollID ?)
	TCertOwnerEncryptKey := primitives.HMACAESTruncated(client.tCertOwnerKDFKey, []byte{1})
	ExpansionKey := primitives.HMAC(client.tCertOwnerKDFKey, []byte{2})
	pt, err := primitives.CBCPKCS7Decrypt(TCertOwnerEncryptKey, tCertIndexCT)

	if err == nil {
		// Compute ExpansionValue based on TCertIndex
		TCertIndex := pt
		//		TCertIndex := []byte(strconv.Itoa(i))

		// TODO: verify that TCertIndex has right format.

		client.debug("TCertIndex: [% x].", TCertIndex)
		mac := hmac.New(primitives.NewHash, ExpansionKey)
		mac.Write(TCertIndex)
		ExpansionValue := mac.Sum(nil)

		// Derive tpk and tsk accordingly to ExapansionValue from enrollment pk,sk
		// Computable by TCA / Auditor: TCertPub_Key = EnrollPub_Key + ExpansionValue G
		// using elliptic curve point addition per NIST FIPS PUB 186-4- specified P-384

		// Compute temporary secret key
		tempSK := &ecdsa.PrivateKey{
			PublicKey: ecdsa.PublicKey{
				Curve: client.enrollPrivKey.Curve,
				X:     new(big.Int),
				Y:     new(big.Int),
			},
			D: new(big.Int),
		}

		var k = new(big.Int).SetBytes(ExpansionValue)
		var one = new(big.Int).SetInt64(1)
		n := new(big.Int).Sub(client.enrollPrivKey.Params().N, one)
		k.Mod(k, n)
		k.Add(k, one)

		tempSK.D.Add(client.enrollPrivKey.D, k)
		tempSK.D.Mod(tempSK.D, client.enrollPrivKey.PublicKey.Params().N)

		// Compute temporary public key
		tempX, tempY := client.enrollPrivKey.PublicKey.ScalarBaseMult(k.Bytes())
		tempSK.PublicKey.X, tempSK.PublicKey.Y =
		tempSK.PublicKey.Add(
			client.enrollPrivKey.PublicKey.X, client.enrollPrivKey.PublicKey.Y,
			tempX, tempY,
		)

		// Verify temporary public key is a valid point on the reference curve
		isOn := tempSK.Curve.IsOnCurve(tempSK.PublicKey.X, tempSK.PublicKey.Y)
		if !isOn {
			client.warning("Failed temporary public key IsOnCurve check. This is an foreign certificate.")

			return &tCertImpl{client, x509Cert, nil}, nil
		}

		// Check that the derived public key is the same as the one in the certificate
		certPK := x509Cert.PublicKey.(*ecdsa.PublicKey)

		if certPK.X.Cmp(tempSK.PublicKey.X) != 0 {
			client.warning("Derived public key is different on X. This is an foreign certificate.")

			return &tCertImpl{client, x509Cert, nil}, nil
		}

		if certPK.Y.Cmp(tempSK.PublicKey.Y) != 0 {
			client.warning("Derived public key is different on Y. This is an foreign certificate.")

			return &tCertImpl{client, x509Cert, nil}, nil
		}

		// Verify the signing capability of tempSK
		err = primitives.VerifySignCapability(tempSK, x509Cert.PublicKey)
		if err != nil {
			client.warning("Failed verifing signing capability [%s]. This is an foreign certificate.", err.Error())

			return &tCertImpl{client, x509Cert, nil}, nil
		}

		// Marshall certificate and secret key to be stored in the database
		if err != nil {
			client.warning("Failed marshalling private key [%s]. This is an foreign certificate.", err.Error())

			return &tCertImpl{client, x509Cert, nil}, nil
		}

		if err = utils.CheckCertPKAgainstSK(x509Cert, interface{}(tempSK)); err != nil {
			client.warning("Failed checking TCA cert PK against private key [%s]. This is an foreign certificate.", err.Error())

			return &tCertImpl{client, x509Cert, nil}, nil
		}

		return &tCertImpl{client, x509Cert, tempSK}, nil
	} else {
		client.warning("Failed decrypting extension TCERT_ENC_TCERTINDEX [%s]. This is an foreign certificate.", err.Error())
	}

	return &tCertImpl{client, x509Cert, nil}, nil
>>>>>>> cf4d5039
}

func (client *clientImpl) getTCertFromDER(certBlk *TCertDBBlock) (certBlock *TCertBlock, err error) {
	if client.tCertOwnerKDFKey == nil {
		return nil, fmt.Errorf("KDF key not initialized yet")
	}

	TCertOwnerEncryptKey := primitives.HMACAESTruncated(client.tCertOwnerKDFKey, []byte{1})
	ExpansionKey := primitives.HMAC(client.tCertOwnerKDFKey, []byte{2})

	// DER to x509
	x509Cert, err := utils.DERToX509Certificate(certBlk.tCertDER)
	if err != nil {
		client.debug("Failed parsing certificate [% x]: [%s].", certBlk.tCertDER, err)

		return
	}

	// Handle Critical Extenstion TCertEncTCertIndex
	tCertIndexCT, err := utils.GetCriticalExtension(x509Cert, utils.TCertEncTCertIndex)
	if err != nil {
		client.error("Failed getting extension TCERT_ENC_TCERTINDEX [%s].", err.Error())

		return
	}

	// Verify certificate against root
	if _, err = utils.CheckCertAgainRoot(x509Cert, client.tcaCertPool); err != nil {
		client.warning("Warning verifing certificate [%s].", err.Error())

		return
	}

	// Verify public key

	// 384-bit ExpansionValue = HMAC(Expansion_Key, TCertIndex)
	// Let TCertIndex = Timestamp, RandValue, 1,2,…
	// Timestamp assigned, RandValue assigned and counter reinitialized to 1 per batch

	// Decrypt ct to TCertIndex (TODO: || EnrollPub_Key || EnrollID ?)
	pt, err := primitives.CBCPKCS7Decrypt(TCertOwnerEncryptKey, tCertIndexCT)
	if err != nil {
		client.error("Failed decrypting extension TCERT_ENC_TCERTINDEX [%s].", err.Error())

		return
	}

	// Compute ExpansionValue based on TCertIndex
	TCertIndex := pt
	//		TCertIndex := []byte(strconv.Itoa(i))

	client.debug("TCertIndex: [% x].", TCertIndex)
	mac := hmac.New(primitives.NewHash, ExpansionKey)
	mac.Write(TCertIndex)
	ExpansionValue := mac.Sum(nil)

	// Derive tpk and tsk accordingly to ExapansionValue from enrollment pk,sk
	// Computable by TCA / Auditor: TCertPub_Key = EnrollPub_Key + ExpansionValue G
	// using elliptic curve point addition per NIST FIPS PUB 186-4- specified P-384

	// Compute temporary secret key
	tempSK := &ecdsa.PrivateKey{
		PublicKey: ecdsa.PublicKey{
			Curve: client.enrollPrivKey.Curve,
			X:     new(big.Int),
			Y:     new(big.Int),
		},
		D: new(big.Int),
	}

	var k = new(big.Int).SetBytes(ExpansionValue)
	var one = new(big.Int).SetInt64(1)
	n := new(big.Int).Sub(client.enrollPrivKey.Params().N, one)
	k.Mod(k, n)
	k.Add(k, one)

	tempSK.D.Add(client.enrollPrivKey.D, k)
	tempSK.D.Mod(tempSK.D, client.enrollPrivKey.PublicKey.Params().N)

	// Compute temporary public key
	tempX, tempY := client.enrollPrivKey.PublicKey.ScalarBaseMult(k.Bytes())
	tempSK.PublicKey.X, tempSK.PublicKey.Y =
		tempSK.PublicKey.Add(
			client.enrollPrivKey.PublicKey.X, client.enrollPrivKey.PublicKey.Y,
			tempX, tempY,
		)

	// Verify temporary public key is a valid point on the reference curve
	isOn := tempSK.Curve.IsOnCurve(tempSK.PublicKey.X, tempSK.PublicKey.Y)
	if !isOn {
		client.error("Failed temporary public key IsOnCurve check.")

		return nil, fmt.Errorf("Failed temporary public key IsOnCurve check.")
	}

	// Check that the derived public key is the same as the one in the certificate
	certPK := x509Cert.PublicKey.(*ecdsa.PublicKey)

	if certPK.X.Cmp(tempSK.PublicKey.X) != 0 {
		client.error("Derived public key is different on X")

		return nil, fmt.Errorf("Derived public key is different on X")
	}

	if certPK.Y.Cmp(tempSK.PublicKey.Y) != 0 {
		client.error("Derived public key is different on Y")

		return nil, fmt.Errorf("Derived public key is different on Y")
	}

	// Verify the signing capability of tempSK
	err = primitives.VerifySignCapability(tempSK, x509Cert.PublicKey)
	if err != nil {
		client.error("Failed verifing signing capability [%s].", err.Error())

		return
	}

	// Marshall certificate and secret key to be stored in the database
	if err != nil {
		client.error("Failed marshalling private key [%s].", err.Error())

		return
	}

	if err = utils.CheckCertPKAgainstSK(x509Cert, interface{}(tempSK)); err != nil {
		client.error("Failed checking TCA cert PK against private key [%s].", err.Error())

		return
	}

	certBlock = &TCertBlock{&tCertImpl{client, x509Cert, tempSK, certBlk.preK0}, certBlk.attributesHash}

	return
}

func (client *clientImpl) getTCertsFromTCA(attrhash string, attributes map[string]string, num int) error {
	client.debug("Get [%d] certificates from the TCA...", num)

	// Contact the TCA
	TCertOwnerKDFKey, certDERs, err := client.callTCACreateCertificateSet(num, attributes)
	if err != nil {
		client.debug("Failed contacting TCA [%s].", err.Error())

		return err
	}

	//	client.debug("TCertOwnerKDFKey [%s].", utils.EncodeBase64(TCertOwnerKDFKey))

	// Store TCertOwnerKDFKey and checks that every time it is always the same key
	if client.tCertOwnerKDFKey != nil {
		// Check that the keys are the same
		equal := bytes.Equal(client.tCertOwnerKDFKey, TCertOwnerKDFKey)
		if !equal {
			return errors.New("Failed reciving kdf key from TCA. The keys are different.")
		}
	} else {
		client.tCertOwnerKDFKey = TCertOwnerKDFKey

		// TODO: handle this situation more carefully
		if err := client.storeTCertOwnerKDFKey(); err != nil {
			client.error("Failed storing TCertOwnerKDFKey [%s].", err.Error())

			return err
		}
	}

	// Validate the Certificates obtained

	TCertOwnerEncryptKey := primitives.HMACAESTruncated(client.tCertOwnerKDFKey, []byte{1})
	ExpansionKey := primitives.HMAC(client.tCertOwnerKDFKey, []byte{2})

	j := 0
	for i := 0; i < num; i++ {
		// DER to x509
		x509Cert, err := utils.DERToX509Certificate(certDERs[i].Cert)
		prek0 := certDERs[i].Prek0
		
		if err != nil {
			client.debug("Failed parsing certificate [% x]: [%s].", certDERs[i].Cert, err)

			continue
		}

		// Handle Critical Extenstion TCertEncTCertIndex
		tCertIndexCT, err := utils.GetCriticalExtension(x509Cert, utils.TCertEncTCertIndex)
		if err != nil {
			client.error("Failed getting extension TCERT_ENC_TCERTINDEX [% x]: [%s].", err)

			continue
		}

		// Verify certificate against root
		if _, err := utils.CheckCertAgainRoot(x509Cert, client.tcaCertPool); err != nil {
			client.warning("Warning verifing certificate [%s].", err.Error())

			continue
		}

		// Verify public key

		// 384-bit ExpansionValue = HMAC(Expansion_Key, TCertIndex)
		// Let TCertIndex = Timestamp, RandValue, 1,2,…
		// Timestamp assigned, RandValue assigned and counter reinitialized to 1 per batch

		// Decrypt ct to TCertIndex (TODO: || EnrollPub_Key || EnrollID ?)
		pt, err := primitives.CBCPKCS7Decrypt(TCertOwnerEncryptKey, tCertIndexCT)
		if err != nil {
			client.error("Failed decrypting extension TCERT_ENC_TCERTINDEX [%s].", err.Error())

			continue
		}

		// Compute ExpansionValue based on TCertIndex
		TCertIndex := pt
		//		TCertIndex := []byte(strconv.Itoa(i))

		client.debug("TCertIndex: [% x].", TCertIndex)
		mac := hmac.New(primitives.NewHash, ExpansionKey)
		mac.Write(TCertIndex)
		ExpansionValue := mac.Sum(nil)

		// Derive tpk and tsk accordingly to ExapansionValue from enrollment pk,sk
		// Computable by TCA / Auditor: TCertPub_Key = EnrollPub_Key + ExpansionValue G
		// using elliptic curve point addition per NIST FIPS PUB 186-4- specified P-384

		// Compute temporary secret key
		tempSK := &ecdsa.PrivateKey{
			PublicKey: ecdsa.PublicKey{
				Curve: client.enrollPrivKey.Curve,
				X:     new(big.Int),
				Y:     new(big.Int),
			},
			D: new(big.Int),
		}

		var k = new(big.Int).SetBytes(ExpansionValue)
		var one = new(big.Int).SetInt64(1)
		n := new(big.Int).Sub(client.enrollPrivKey.Params().N, one)
		k.Mod(k, n)
		k.Add(k, one)

		tempSK.D.Add(client.enrollPrivKey.D, k)
		tempSK.D.Mod(tempSK.D, client.enrollPrivKey.PublicKey.Params().N)

		// Compute temporary public key
		tempX, tempY := client.enrollPrivKey.PublicKey.ScalarBaseMult(k.Bytes())
		tempSK.PublicKey.X, tempSK.PublicKey.Y =
			tempSK.PublicKey.Add(
				client.enrollPrivKey.PublicKey.X, client.enrollPrivKey.PublicKey.Y,
				tempX, tempY,
			)

		// Verify temporary public key is a valid point on the reference curve
		isOn := tempSK.Curve.IsOnCurve(tempSK.PublicKey.X, tempSK.PublicKey.Y)
		if !isOn {
			client.error("Failed temporary public key IsOnCurve check.")

			continue
		}

		// Check that the derived public key is the same as the one in the certificate
		certPK := x509Cert.PublicKey.(*ecdsa.PublicKey)

		if certPK.X.Cmp(tempSK.PublicKey.X) != 0 {
			client.error("Derived public key is different on X")

			continue
		}

		if certPK.Y.Cmp(tempSK.PublicKey.Y) != 0 {
			client.error("Derived public key is different on Y")

			continue
		}

		// Verify the signing capability of tempSK
		err = primitives.VerifySignCapability(tempSK, x509Cert.PublicKey)
		if err != nil {
			client.error("Failed verifing signing capability [%s].", err.Error())

			continue
		}

		// Marshall certificate and secret key to be stored in the database
		if err != nil {
			client.error("Failed marshalling private key [%s].", err.Error())

			continue
		}

		if err := utils.CheckCertPKAgainstSK(x509Cert, interface{}(tempSK)); err != nil {
			client.error("Failed checking TCA cert PK against private key [%s].", err.Error())

			continue
		}

		client.debug("Sub index [%d]", j)
		j++
		client.debug("Certificate [%d] validated.", i)

		prek0Cp := make([]byte, len(prek0))
		copy(prek0Cp,  prek0)
		
		tcertBlk := new(TCertBlock)
		
		tcertBlk.tCert = &tCertImpl{client, x509Cert, tempSK, prek0Cp}
		tcertBlk.attributesHash=attrhash
		
		client.tCertPool.AddTCert(tcertBlk)
	}

	if j == 0 {
		client.error("No valid TCert was sent")

		return errors.New("No valid TCert was sent.")
	}

	return nil
}

func (client *clientImpl) callTCACreateCertificateSet(num int, attributes map[string]string) ([]byte, []*membersrvc.TCert, error) {
	// Get a TCA Client
	sock, tcaP, err := client.getTCAClient()
	defer sock.Close()
	
	
	attributesList :=  make([]*membersrvc.TCertAttribute, 0)

	 for k, value := range attributes {
	 	tcertAttr := new(membersrvc.TCertAttribute)
	 	tcertAttr.AttributeName = k 
	 	tcertAttr.AttributeValue = value
	 	
	 	attributesList = append(attributesList, tcertAttr)
	 	//attributesList = append(attributesList, &membersrvc.TCertAttribute{k, attributes[k]})
    }

	// Execute the protocol
	now := time.Now()
	timestamp := google_protobuf.Timestamp{Seconds: int64(now.Second()), Nanos: int32(now.Nanosecond())}
	req := &membersrvc.TCertCreateSetReq{
		Ts:  &timestamp,
		Id:  &membersrvc.Identity{Id: client.enrollID},
		Num: uint32(num),
		Attributes: attributesList,
		Sig: nil,
	}

	rawReq, err := proto.Marshal(req)
	if err != nil {
		client.error("Failed marshaling request [%s] [%s].", err.Error())
		return nil, nil, err
	}

	// 2. Sign rawReq
	r, s, err := client.ecdsaSignWithEnrollmentKey(rawReq)
	if err != nil {
		client.error("Failed creating signature for [% x]: [%s].", rawReq, err.Error())
		return nil, nil, err
	}

	R, _ := r.MarshalText()
	S, _ := s.MarshalText()

	// 3. Append the signature
	req.Sig = &membersrvc.Signature{Type: membersrvc.CryptoType_ECDSA, R: R, S: S}

	// 4. Send request
	certSet, err := tcaP.CreateCertificateSet(context.Background(), req)
	if err != nil {
		client.error("Failed requesting tca create certificate set [%s].", err.Error())

		return nil, nil, err
	}

	return certSet.Certs.Key, certSet.Certs.Certs, nil
}<|MERGE_RESOLUTION|>--- conflicted
+++ resolved
@@ -25,14 +25,16 @@
 
 	"errors"
 	"fmt"
+
 	"github.com/golang/protobuf/proto"
 	"github.com/hyperledger/fabric/core/crypto/primitives"
 	"github.com/hyperledger/fabric/core/crypto/utils"
 
-	"golang.org/x/net/context"
 	"google/protobuf"
 	"math/big"
 	"time"
+
+	"golang.org/x/net/context"
 )
 
 func (client *clientImpl) initTCertEngine() (err error) {
@@ -46,7 +48,7 @@
 	client.debug("TCert batch size [%d]", client.conf.getTCertBatchSize())
 
 	if client.conf.IsMultithreadingEnabled() {
-		client.tCertPool = new(tCertPoolMultithreadingImpl) 
+		client.tCertPool = new(tCertPoolMultithreadingImpl)
 	} else {
 		client.tCertPool = new(tCertPoolSingleThreadImpl)
 	}
@@ -106,7 +108,7 @@
 	}
 
 	// Handle Critical Extension TCertEncTCertIndex
-	tCertIndexCT, err := utils.GetCriticalExtension(x509Cert, utils.TCertEncTCertIndex);
+	tCertIndexCT, err := utils.GetCriticalExtension(x509Cert, utils.TCertEncTCertIndex)
 	if err != nil {
 		client.error("Failed getting extension TCERT_ENC_TCERTINDEX [% x]: [%s].", der, err)
 
@@ -139,12 +141,7 @@
 		return nil, err
 	}
 
-<<<<<<< HEAD
-	//TODO pass prek0 as last parameter instead of empty array    
-	return &tCertImpl{client, x509Cert, nil, []byte{}}, nil
-=======
 	// Try to extract the signing key from the TCert by decrypting the TCertIndex
-
 
 	// 384-bit ExpansionValue = HMAC(Expansion_Key, TCertIndex)
 	// Let TCertIndex = Timestamp, RandValue, 1,2,…
@@ -192,17 +189,17 @@
 		// Compute temporary public key
 		tempX, tempY := client.enrollPrivKey.PublicKey.ScalarBaseMult(k.Bytes())
 		tempSK.PublicKey.X, tempSK.PublicKey.Y =
-		tempSK.PublicKey.Add(
-			client.enrollPrivKey.PublicKey.X, client.enrollPrivKey.PublicKey.Y,
-			tempX, tempY,
-		)
+			tempSK.PublicKey.Add(
+				client.enrollPrivKey.PublicKey.X, client.enrollPrivKey.PublicKey.Y,
+				tempX, tempY,
+			)
 
 		// Verify temporary public key is a valid point on the reference curve
 		isOn := tempSK.Curve.IsOnCurve(tempSK.PublicKey.X, tempSK.PublicKey.Y)
 		if !isOn {
 			client.warning("Failed temporary public key IsOnCurve check. This is an foreign certificate.")
 
-			return &tCertImpl{client, x509Cert, nil}, nil
+			return &tCertImpl{client, x509Cert, nil, []byte{}}, nil
 		}
 
 		// Check that the derived public key is the same as the one in the certificate
@@ -211,13 +208,13 @@
 		if certPK.X.Cmp(tempSK.PublicKey.X) != 0 {
 			client.warning("Derived public key is different on X. This is an foreign certificate.")
 
-			return &tCertImpl{client, x509Cert, nil}, nil
+			return &tCertImpl{client, x509Cert, nil, []byte{}}, nil
 		}
 
 		if certPK.Y.Cmp(tempSK.PublicKey.Y) != 0 {
 			client.warning("Derived public key is different on Y. This is an foreign certificate.")
 
-			return &tCertImpl{client, x509Cert, nil}, nil
+			return &tCertImpl{client, x509Cert, nil, []byte{}}, nil
 		}
 
 		// Verify the signing capability of tempSK
@@ -225,29 +222,28 @@
 		if err != nil {
 			client.warning("Failed verifing signing capability [%s]. This is an foreign certificate.", err.Error())
 
-			return &tCertImpl{client, x509Cert, nil}, nil
+			return &tCertImpl{client, x509Cert, nil, []byte{}}, nil
 		}
 
 		// Marshall certificate and secret key to be stored in the database
 		if err != nil {
 			client.warning("Failed marshalling private key [%s]. This is an foreign certificate.", err.Error())
 
-			return &tCertImpl{client, x509Cert, nil}, nil
+			return &tCertImpl{client, x509Cert, nil, []byte{}}, nil
 		}
 
 		if err = utils.CheckCertPKAgainstSK(x509Cert, interface{}(tempSK)); err != nil {
 			client.warning("Failed checking TCA cert PK against private key [%s]. This is an foreign certificate.", err.Error())
 
-			return &tCertImpl{client, x509Cert, nil}, nil
-		}
-
-		return &tCertImpl{client, x509Cert, tempSK}, nil
+			return &tCertImpl{client, x509Cert, nil, []byte{}}, nil
+		}
+
+		return &tCertImpl{client, x509Cert, tempSK, []byte{}}, nil
 	} else {
 		client.warning("Failed decrypting extension TCERT_ENC_TCERTINDEX [%s]. This is an foreign certificate.", err.Error())
 	}
 
-	return &tCertImpl{client, x509Cert, nil}, nil
->>>>>>> cf4d5039
+	return &tCertImpl{client, x509Cert, nil, []byte{}}, nil
 }
 
 func (client *clientImpl) getTCertFromDER(certBlk *TCertDBBlock) (certBlock *TCertBlock, err error) {
@@ -425,7 +421,7 @@
 		// DER to x509
 		x509Cert, err := utils.DERToX509Certificate(certDERs[i].Cert)
 		prek0 := certDERs[i].Prek0
-		
+
 		if err != nil {
 			client.debug("Failed parsing certificate [% x]: [%s].", certDERs[i].Cert, err)
 
@@ -550,13 +546,13 @@
 		client.debug("Certificate [%d] validated.", i)
 
 		prek0Cp := make([]byte, len(prek0))
-		copy(prek0Cp,  prek0)
-		
+		copy(prek0Cp, prek0)
+
 		tcertBlk := new(TCertBlock)
-		
+
 		tcertBlk.tCert = &tCertImpl{client, x509Cert, tempSK, prek0Cp}
-		tcertBlk.attributesHash=attrhash
-		
+		tcertBlk.attributesHash = attrhash
+
 		client.tCertPool.AddTCert(tcertBlk)
 	}
 
@@ -573,28 +569,27 @@
 	// Get a TCA Client
 	sock, tcaP, err := client.getTCAClient()
 	defer sock.Close()
-	
-	
-	attributesList :=  make([]*membersrvc.TCertAttribute, 0)
-
-	 for k, value := range attributes {
-	 	tcertAttr := new(membersrvc.TCertAttribute)
-	 	tcertAttr.AttributeName = k 
-	 	tcertAttr.AttributeValue = value
-	 	
-	 	attributesList = append(attributesList, tcertAttr)
-	 	//attributesList = append(attributesList, &membersrvc.TCertAttribute{k, attributes[k]})
-    }
+
+	attributesList := make([]*membersrvc.TCertAttribute, 0)
+
+	for k, value := range attributes {
+		tcertAttr := new(membersrvc.TCertAttribute)
+		tcertAttr.AttributeName = k
+		tcertAttr.AttributeValue = value
+
+		attributesList = append(attributesList, tcertAttr)
+		//attributesList = append(attributesList, &membersrvc.TCertAttribute{k, attributes[k]})
+	}
 
 	// Execute the protocol
 	now := time.Now()
 	timestamp := google_protobuf.Timestamp{Seconds: int64(now.Second()), Nanos: int32(now.Nanosecond())}
 	req := &membersrvc.TCertCreateSetReq{
-		Ts:  &timestamp,
-		Id:  &membersrvc.Identity{Id: client.enrollID},
-		Num: uint32(num),
+		Ts:         &timestamp,
+		Id:         &membersrvc.Identity{Id: client.enrollID},
+		Num:        uint32(num),
 		Attributes: attributesList,
-		Sig: nil,
+		Sig:        nil,
 	}
 
 	rawReq, err := proto.Marshal(req)
