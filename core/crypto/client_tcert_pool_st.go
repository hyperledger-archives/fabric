/*
Copyright IBM Corp. 2016 All Rights Reserved.

Licensed under the Apache License, Version 2.0 (the "License");
you may not use this file except in compliance with the License.
You may obtain a copy of the License at

		 http://www.apache.org/licenses/LICENSE-2.0

Unless required by applicable law or agreed to in writing, software
distributed under the License is distributed on an "AS IS" BASIS,
WITHOUT WARRANTIES OR CONDITIONS OF ANY KIND, either express or implied.
See the License for the specific language governing permissions and
limitations under the License.
*/

package crypto

import (
	"encoding/hex"
<<<<<<< HEAD
=======

>>>>>>> 3b25d454
	"fmt"
	"sort"
	"sync"

	"github.com/hyperledger/fabric/core/crypto/primitives"
)

//TCertBlock is an object that include the generated TCert and the attributes used to generate it.
type TCertBlock struct {
	tCert          tCert
	attributesHash string
}

//TCertDBBlock is an object used to store the TCert in the database. A raw field is used to represent the TCert and the preK0, a string field is use to the attributesHash.
type TCertDBBlock struct {
	tCertDER       []byte
	attributesHash string
	preK0          []byte
}

type tCertPoolSingleThreadImpl struct {
	client *clientImpl

	empty bool

	length map[string]int

	tCerts map[string][]*TCertBlock

	m sync.Mutex
}

//Start starts the pool processing.
func (tCertPool *tCertPoolSingleThreadImpl) Start() (err error) {
	tCertPool.m.Lock()
	defer tCertPool.m.Unlock()

	tCertPool.client.debug("Starting TCert Pool...")

	// Load unused TCerts if any
	tCertDBBlocks, err := tCertPool.client.ks.loadUnusedTCerts()
	if err != nil {
		tCertPool.client.error("Failed loading TCerts from cache: [%s]", err)

		return
	}

	if len(tCertDBBlocks) > 0 {

		tCertPool.client.debug("TCerts in cache found! Loading them...")

		for _, tCertDBBlock := range tCertDBBlocks {
			tCertBlock, err := tCertPool.client.getTCertFromDER(tCertDBBlock)
			if err != nil {
				tCertPool.client.error("Failed paring TCert [% x]: [%s]", tCertDBBlock.tCertDER, err)

				continue
			}
			tCertPool.AddTCert(tCertBlock)
		}
	} //END-IF

	return
}

//Stop stops the pool.
func (tCertPool *tCertPoolSingleThreadImpl) Stop() (err error) {
	tCertPool.m.Lock()
	defer tCertPool.m.Unlock()
	for k := range tCertPool.tCerts {
		certList := tCertPool.tCerts[k]
		certListLen := tCertPool.length[k]
		tCertPool.client.ks.storeUnusedTCerts(certList[:certListLen])
	}

	tCertPool.client.debug("Store unused TCerts...done!")

	return
}

//calculateAttributesHash generates a unique hash using the passed attributes.
func calculateAttributesHash(attributes []string) (attrHash string) {

	keys := make([]string, len(attributes))

	for _, k := range attributes {
		keys = append(keys, k)
	}

	sort.Strings(keys)

	values := make([]byte, len(keys))

	for _, k := range keys {
		vb := []byte(k)
		for _, bval := range vb {
			values = append(values, bval)
		}
	}
	attributesHash := primitives.Hash(values)
	return hex.EncodeToString(attributesHash)

}

//GetNextTCert returns a TCert from the pool valid to the passed attributes. If no TCert is available TCA is invoked to generate it.
<<<<<<< HEAD
func (tCertPool *tCertPoolSingleThreadImpl) GetNextTCert(attributes ...string) (tCert *TCertBlock, err error) {
=======
func (tCertPool *tCertPoolSingleThreadImpl) GetNextTCerts(nCerts int, attributes ...string) ([]*TCertBlock, error) {
	blocks := make([]*TCertBlock, nCerts)
	for i := 0; i < nCerts; i++ {
		block, err := tCertPool.getNextTCert(attributes...)
		if err != nil {
			return nil, err
		}
		blocks[i] = block
	}
	return blocks, nil
}

func (tCertPool *tCertPoolSingleThreadImpl) getNextTCert(attributes ...string) (tCert *TCertBlock, err error) {
>>>>>>> 3b25d454

	tCertPool.m.Lock()
	defer tCertPool.m.Unlock()

	attributesHash := calculateAttributesHash(attributes)

	poolLen := tCertPool.length[attributesHash]
<<<<<<< HEAD

	if poolLen <= 0 {
		// Reload
		if err := tCertPool.client.getTCertsFromTCA(attributesHash, attributes, tCertPool.client.conf.getTCertBatchSize()); err != nil {
=======
>>>>>>> 3b25d454

	if poolLen <= 0 {
		// Reload
		if err := tCertPool.client.getTCertsFromTCA(attributesHash, attributes, tCertPool.client.conf.getTCertBatchSize()); err != nil {
			return nil, fmt.Errorf("Failed loading TCerts from TCA")
		}
	}

	tCert = tCertPool.tCerts[attributesHash][tCertPool.length[attributesHash]-1]
<<<<<<< HEAD

	tCertPool.length[attributesHash] = tCertPool.length[attributesHash] - 1
=======
>>>>>>> 3b25d454

	tCertPool.length[attributesHash] = tCertPool.length[attributesHash] - 1

	return tCert, nil
}

//AddTCert adds a TCert into the pool is invoked by the client after TCA is called.
func (tCertPool *tCertPoolSingleThreadImpl) AddTCert(tCertBlock *TCertBlock) (err error) {

	tCertPool.client.debug("Adding new Cert [% x].", tCertBlock.tCert.GetCertificate().Raw)

	if tCertPool.length[tCertBlock.attributesHash] <= 0 {
		tCertPool.length[tCertBlock.attributesHash] = 0
	}

	tCertPool.length[tCertBlock.attributesHash] = tCertPool.length[tCertBlock.attributesHash] + 1

	if tCertPool.tCerts[tCertBlock.attributesHash] == nil {

		tCertPool.tCerts[tCertBlock.attributesHash] = make([]*TCertBlock, tCertPool.client.conf.getTCertBatchSize())

	}

	tCertPool.tCerts[tCertBlock.attributesHash][tCertPool.length[tCertBlock.attributesHash]-1] = tCertBlock

	return nil
}

func (tCertPool *tCertPoolSingleThreadImpl) init(client *clientImpl) (err error) {
<<<<<<< HEAD

	tCertPool.client = client
=======
>>>>>>> 3b25d454

	tCertPool.client = client
	tCertPool.client.debug("Init TCert Pool...")

	tCertPool.tCerts = make(map[string][]*TCertBlock)

	tCertPool.length = make(map[string]int)

	return
}<|MERGE_RESOLUTION|>--- conflicted
+++ resolved
@@ -18,10 +18,6 @@
 
 import (
 	"encoding/hex"
-<<<<<<< HEAD
-=======
-
->>>>>>> 3b25d454
 	"fmt"
 	"sort"
 	"sync"
@@ -127,9 +123,6 @@
 }
 
 //GetNextTCert returns a TCert from the pool valid to the passed attributes. If no TCert is available TCA is invoked to generate it.
-<<<<<<< HEAD
-func (tCertPool *tCertPoolSingleThreadImpl) GetNextTCert(attributes ...string) (tCert *TCertBlock, err error) {
-=======
 func (tCertPool *tCertPoolSingleThreadImpl) GetNextTCerts(nCerts int, attributes ...string) ([]*TCertBlock, error) {
 	blocks := make([]*TCertBlock, nCerts)
 	for i := 0; i < nCerts; i++ {
@@ -143,7 +136,6 @@
 }
 
 func (tCertPool *tCertPoolSingleThreadImpl) getNextTCert(attributes ...string) (tCert *TCertBlock, err error) {
->>>>>>> 3b25d454
 
 	tCertPool.m.Lock()
 	defer tCertPool.m.Unlock()
@@ -151,13 +143,6 @@
 	attributesHash := calculateAttributesHash(attributes)
 
 	poolLen := tCertPool.length[attributesHash]
-<<<<<<< HEAD
-
-	if poolLen <= 0 {
-		// Reload
-		if err := tCertPool.client.getTCertsFromTCA(attributesHash, attributes, tCertPool.client.conf.getTCertBatchSize()); err != nil {
-=======
->>>>>>> 3b25d454
 
 	if poolLen <= 0 {
 		// Reload
@@ -167,11 +152,6 @@
 	}
 
 	tCert = tCertPool.tCerts[attributesHash][tCertPool.length[attributesHash]-1]
-<<<<<<< HEAD
-
-	tCertPool.length[attributesHash] = tCertPool.length[attributesHash] - 1
-=======
->>>>>>> 3b25d454
 
 	tCertPool.length[attributesHash] = tCertPool.length[attributesHash] - 1
 
@@ -201,12 +181,6 @@
 }
 
 func (tCertPool *tCertPoolSingleThreadImpl) init(client *clientImpl) (err error) {
-<<<<<<< HEAD
-
-	tCertPool.client = client
-=======
->>>>>>> 3b25d454
-
 	tCertPool.client = client
 	tCertPool.client.debug("Init TCert Pool...")
 
