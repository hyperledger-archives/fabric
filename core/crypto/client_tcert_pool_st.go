--- conflicted
+++ resolved
@@ -79,11 +79,7 @@
 func (tCertPool *tCertPoolSingleThreadImpl) GetNextTCerts(nCerts int) (tCerts []tCert, err error) {
 	tCerts = make([]tCert, nCerts)
 	for i := 0; i < nCerts; i++ {
-<<<<<<< HEAD
-		tcert, err := tCertPool.GetNextTCert()
-=======
 		tcert, err := tCertPool.getNextTCert()
->>>>>>> a2c62412
 		if err != nil {
 			tCertPool.client.error("Failed getting next transaction certificate [%s].", err.Error())
 			return nil, err
@@ -93,11 +89,7 @@
 	return tCerts, nil
 }
 
-<<<<<<< HEAD
-func (tCertPool *tCertPoolSingleThreadImpl) GetNextTCert() (tCert tCert, err error) {
-=======
 func (tCertPool *tCertPoolSingleThreadImpl) getNextTCert() (tCert tCert, err error) {
->>>>>>> a2c62412
 	tCertPool.m.Lock()
 	defer tCertPool.m.Unlock()
 
