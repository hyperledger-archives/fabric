--- conflicted
+++ resolved
@@ -24,11 +24,6 @@
 	Stop() error
 
 	GetNextTCerts(nCerts int) ([]tCert, error)
-<<<<<<< HEAD
-
-	GetNextTCert() (tCert, error) // will be removed in the next refactoring step
-=======
->>>>>>> a2c62412
 
 	AddTCert(tCert tCert) error
 }