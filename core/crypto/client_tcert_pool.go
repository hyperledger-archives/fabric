/*
Copyright IBM Corp. 2016 All Rights Reserved.

Licensed under the Apache License, Version 2.0 (the "License");
you may not use this file except in compliance with the License.
You may obtain a copy of the License at

		 http://www.apache.org/licenses/LICENSE-2.0

Unless required by applicable law or agreed to in writing, software
distributed under the License is distributed on an "AS IS" BASIS,
WITHOUT WARRANTIES OR CONDITIONS OF ANY KIND, either express or implied.
See the License for the specific language governing permissions and
limitations under the License.
*/

package crypto

type tCertPool interface {
	init(client *clientImpl) error

	Start() error

	Stop() error

<<<<<<< HEAD
	GetNextTCert(attributes ...string) (*TCertBlock, error)
=======
	GetNextTCerts(nCerts int) ([]tCert, error)
>>>>>>> cfc9045b

	AddTCert(tCertBlock *TCertBlock) (err error)
}<|MERGE_RESOLUTION|>--- conflicted
+++ resolved
@@ -23,11 +23,7 @@
 
 	Stop() error
 
-<<<<<<< HEAD
-	GetNextTCert(attributes ...string) (*TCertBlock, error)
-=======
-	GetNextTCerts(nCerts int) ([]tCert, error)
->>>>>>> cfc9045b
+	GetNextTCerts(nCerts int, attributes ...string) ([]*TCertBlock, error)
 
 	AddTCert(tCertBlock *TCertBlock) (err error)
 }