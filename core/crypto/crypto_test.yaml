###############################################################################
#
#    CAs section
#
###############################################################################
server:
        version: "0.1"
        port: ":50541"


security:
    # Can be 256 or 384
    # Must be the same as in core.yaml
    level: 256

    # Enable/Disable multithread
    multithreading:
      enabled: false

    # TCerts related configuration
    tcert:
      batch:
        # The size of the batch of TCerts
        size:  200


eca:
    affiliation_groups:
        banks_and_institutions:
            banks:
                bank_a
                bank_b
                bank_c
            institutions:
                institution_a

    users:
        # clients
        userthread: 1 9gvZQRwhUq9q bank_a	00001
        user1: 1 9gvZQRwhUq9q bank_a	00001
        user2: 1 9gvZQRwhUq9q bank_a	00001
        TestRegistrationSameEnrollIDDifferentRole: 1 9gvZQRwhUq9q bank_a	00001

        # peers
        peer: 2 9gvZQRwhUq9q bank_a	00001

        # validators
        validator: 4 9gvZQRwhUq9q bank_a 00001

tca:
    attribute-encryption:
       enabled: true

aca:
    attributes:
        attribute-entry-0: user1;bank_a;company;ACompany;2015-01-01T00:00:00-03:00;;
        attribute-entry-1: user1;bank_a;position;Software Staff;2015-01-01T00:00:00-03:00;2015-07-12T23:59:59-03:00;
        attribute-entry-2: user1;bank_a;position;Software Engineer;2015-07-13T00:00:00-03:00;;
        attribute-entry-3: user2;bank_a;company;ACompany;2001-02-02T00:00:00-03:00;;
        attribute-entry-4: user2;bank_a;position;Project Manager;2001-02-02T00:00:00-03:00;;
<<<<<<< HEAD
        attribute-entry-5: binhn;bank_a;company;ACompany;2015-01-01T00:00:00-03:00;;
        attribute-entry-6: binhn;bank_a;position;Technical Leader;2015-01-01T00:00:00-03:00;;
=======
>>>>>>> 073c401b
    address: localhost:50541
    server-name: acap
    enabled: true

pki:
    validity-period:
       # Setting the update property will prevent the invocation of the update_validity_period system chaincode to update the validity period.
       update: false

###############################################################################
#
#    Peer section
#
###############################################################################


peer:
    pki:
        eca:
            paddr: localhost:50541

        tca:
            paddr: localhost:50541

        tlsca:
            paddr: localhost:50541

        tls:
            enabled: false
            rootcert:

            # The server name use to verify the hostname returned by TLS handshake
            serverhostoverride:

    validator:
        enabled: false
        validity-period:
            verification: false

###############################################################################
#
#    Security section - Applied to all entities (client, NVP, VP)
#
###############################################################################
security:
    # TCerts related configuration
    tcert:
      batch:
        # The size of the batch of TCerts
        size:  200
      attributes:
        company: ACompany
        position: "Software Engineer"
      abac:
        enabled: true

###############################################################################
#
#    Test parameters section
#
###############################################################################

logging:

    # Valid logging levels are case-insensitive strings chosen from

    #     CRITICAL | ERROR | WARNING | NOTICE | INFO | DEBUG

    # Logging 'module' names are also strings, however valid module names are
    # defined at runtime and are not checked for validity during option
    # processing.

    # Default logging levels are specified here for each of the obc-peer
    # commands. For commands that have subcommands, the defaults also apply to
    # all subcommands of the command. These logging levels can be overridden
    # on the command line using the --logging-level command-line option, or by
    # setting the CORE_LOGGING_LEVEL environment variable.

    # The logging level specification is of the form

    #     [<module>[,<module>...]=]<level>[:[<module>[,<module>...]=]<level>...]

    # A logging level by itself is taken as the overall default. Otherwise,
    # overrides for individual or groups of modules can be specified using the
    # <module>[,<module>...]=<level> syntax.

    # Examples:
    #   info                                       - Set default to INFO
    #   warning:main,db=debug:chaincode=info       - Override default WARNING in main,db,chaincode
    #   chaincode=info:main=debug:db=debug:warning - Same as above
    peer:      debug
    crypto:    info
    status:    warning
    stop:      warning
    login:     warning
    vm:        warning
    chaincode: warning



tests:

    crypto:

        users:

            user1:
                enrollid: user1
                enrollpw: 9gvZQRwhUq9q

            user2:
                enrollid: user2
                enrollpw: 9gvZQRwhUq9q

            validator:
                enrollid: validator
                enrollpw: 9gvZQRwhUq9q

            peer:
                enrollid: peer
                enrollpw: 9gvZQRwhUq9q

            TestRegistrationSameEnrollIDDifferentRole:
                enrollid: TestRegistrationSameEnrollIDDifferentRole
                enrollpw: 9gvZQRwhUq9q

            userthread:
                enrollid: userthread
                enrollpw: 9gvZQRwhUq9q<|MERGE_RESOLUTION|>--- conflicted
+++ resolved
@@ -58,11 +58,6 @@
         attribute-entry-2: user1;bank_a;position;Software Engineer;2015-07-13T00:00:00-03:00;;
         attribute-entry-3: user2;bank_a;company;ACompany;2001-02-02T00:00:00-03:00;;
         attribute-entry-4: user2;bank_a;position;Project Manager;2001-02-02T00:00:00-03:00;;
-<<<<<<< HEAD
-        attribute-entry-5: binhn;bank_a;company;ACompany;2015-01-01T00:00:00-03:00;;
-        attribute-entry-6: binhn;bank_a;position;Technical Leader;2015-01-01T00:00:00-03:00;;
-=======
->>>>>>> 073c401b
     address: localhost:50541
     server-name: acap
     enabled: true
