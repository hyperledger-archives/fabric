/*
Copyright IBM Corp. 2016 All Rights Reserved.

Licensed under the Apache License, Version 2.0 (the "License");
you may not use this file except in compliance with the License.
You may obtain a copy of the License at

		 http://www.apache.org/licenses/LICENSE-2.0

Unless required by applicable law or agreed to in writing, software
distributed under the License is distributed on an "AS IS" BASIS,
WITHOUT WARRANTIES OR CONDITIONS OF ANY KIND, either express or implied.
See the License for the specific language governing permissions and
limitations under the License.
*/

package peer

import (
	"errors"
	"fmt"
	"io"
	"net"
	"sync"
	"time"

	"golang.org/x/net/context"

	"google.golang.org/grpc"
	"google.golang.org/grpc/credentials"
	"google.golang.org/grpc/grpclog"

	"github.com/golang/protobuf/proto"
	"github.com/op/go-logging"
	"github.com/spf13/viper"

	"github.com/hyperledger/fabric/core/crypto"
	"github.com/hyperledger/fabric/core/ledger"
	"github.com/hyperledger/fabric/core/ledger/statemgmt"
	"github.com/hyperledger/fabric/core/ledger/statemgmt/state"
	"github.com/hyperledger/fabric/core/util"
	"github.com/hyperledger/fabric/discovery"
	pb "github.com/hyperledger/fabric/protos"
)

const defaultTimeout = time.Second * 3

// Peer provides interface for a peer
type Peer interface {
	GetPeerEndpoint() (*pb.PeerEndpoint, error)
	NewOpenchainDiscoveryHello() (*pb.Message, error)
}

// BlocksRetriever interface for retrieving blocks .
type BlocksRetriever interface {
	RequestBlocks(*pb.SyncBlockRange) (<-chan *pb.SyncBlocks, error)
}

type token struct {}

// StateRetriever interface for retrieving state deltas, etc.
type StateRetriever interface {
	RequestStateSnapshot() (<-chan *pb.SyncStateSnapshot, error)
	RequestStateDeltas(syncBlockRange *pb.SyncBlockRange) (<-chan *pb.SyncStateDeltas, error)
}

// RemoteLedger interface for retrieving remote ledger data.
type RemoteLedger interface {
	BlocksRetriever
	StateRetriever
}

// BlockChainAccessor interface for retreiving blocks by block number
type BlockChainAccessor interface {
	GetBlockByNumber(blockNumber uint64) (*pb.Block, error)
	GetBlockchainSize() uint64
	GetCurrentStateHash() (stateHash []byte, err error)
}

// BlockchainModifier interface for applying changes to the block chain
type BlockChainModifier interface {
	ApplyStateDelta(id interface{}, delta *statemgmt.StateDelta) error
	RollbackStateDelta(id interface{}) error
	CommitStateDelta(id interface{}) error
	EmptyState() error
	PutBlock(blockNumber uint64, block *pb.Block) error
}

// BlockchainUtil interface for interrogating the block chain
type BlockChainUtil interface {
	HashBlock(block *pb.Block) ([]byte, error)
	VerifyBlockchain(start, finish uint64) (uint64, error)
}

// StateAccessor interface for retreiving blocks by block number
type StateAccessor interface {
	GetStateSnapshot() (*state.StateSnapshot, error)
	GetStateDelta(blockNumber uint64) (*statemgmt.StateDelta, error)
}

// MessageHandler standard interface for handling Openchain messages.
type MessageHandler interface {
	RemoteLedger
	HandleMessage(msg *pb.Message) error
	SendMessage(msg *pb.Message) error
	To() (pb.PeerEndpoint, error)
	Stop() error
}

// MessageHandlerCoordinator responsible for coordinating between the registered MessageHandler's
type MessageHandlerCoordinator interface {
	Peer
	SecurityAccessor
	BlockChainAccessor
	BlockChainModifier
	BlockChainUtil
	StateAccessor
	RegisterHandler(messageHandler MessageHandler) error
	DeregisterHandler(messageHandler MessageHandler) error
	Broadcast(*pb.Message, pb.PeerEndpoint_Type) []error
	Unicast(*pb.Message, *pb.PeerID) error
	GetPeers() (*pb.PeersMessage, error)
	GetRemoteLedger(receiver *pb.PeerID) (RemoteLedger, error)
	PeersDiscovered(*pb.PeersMessage) error
	ExecuteTransaction(transaction *pb.Transaction) *pb.Response
}

// ChatStream interface supported by stream between Peers
type ChatStream interface {
	Send(*pb.Message) error
	Recv() (*pb.Message, error)
}

// SecurityAccessor interface enables a Peer to hand out the crypto object for Peer
type SecurityAccessor interface {
	GetSecHelper() crypto.Peer
}

var peerLogger = logging.MustGetLogger("peer")

// NewPeerClientConnection Returns a new grpc.ClientConn to the configured local PEER.
func NewPeerClientConnection() (*grpc.ClientConn, error) {
	return NewPeerClientConnectionWithAddress(viper.GetString("peer.address"))
}

// GetLocalIP returns the non loopback local IP of the host
func GetLocalIP() string {
	addrs, err := net.InterfaceAddrs()
	if err != nil {
		return ""
	}
	for _, address := range addrs {
		// check the address type and if it is not a loopback then display it
		if ipnet, ok := address.(*net.IPNet); ok && !ipnet.IP.IsLoopback() {
			if ipnet.IP.To4() != nil {
				return ipnet.IP.String()
			}
		}
	}
	return ""
}

// NewPeerClientConnectionWithAddress Returns a new grpc.ClientConn to the configured local PEER.
func NewPeerClientConnectionWithAddress(peerAddress string) (*grpc.ClientConn, error) {
	var opts []grpc.DialOption
	if TlsEnabled() {
		var sn string
		if viper.GetString("peer.tls.serverhostoverride") != "" {
			sn = viper.GetString("peer.tls.serverhostoverride")
		}
		var creds credentials.TransportAuthenticator
		if viper.GetString("peer.tls.cert.file") != "" {
			var err error
			creds, err = credentials.NewClientTLSFromFile(viper.GetString("peer.tls.cert.file"), sn)
			if err != nil {
				grpclog.Fatalf("Failed to create TLS credentials %v", err)
			}
		} else {
			creds = credentials.NewClientTLSFromCert(nil, sn)
		}
		opts = append(opts, grpc.WithTransportCredentials(creds))
	} else {
		// No security, disable in grpc
		opts = append(opts, grpc.WithInsecure())
	}
	opts = append(opts, grpc.WithTimeout(defaultTimeout))
	opts = append(opts, grpc.WithBlock())
	conn, err := grpc.Dial(peerAddress, opts...)
	if err != nil {
		return nil, err
	}
	return conn, err
}

type ledgerWrapper struct {
	sync.RWMutex
	ledger *ledger.Ledger
}

type handlerMap struct {
	sync.RWMutex
	m map[pb.PeerID]MessageHandler
}

type HandlerFactory func(MessageHandlerCoordinator, ChatStream, bool, MessageHandler) (MessageHandler, error)

type EngineFactory func(MessageHandlerCoordinator) (Engine, error)

// PeerImpl implementation of the Peer service
type PeerImpl struct {
	handlerFactory HandlerFactory
	handlerMap     *handlerMap
	ledgerWrapper  *ledgerWrapper
	secHelper      crypto.Peer
	engine         Engine
	isValidator    bool
	discoverySvc   discovery.Discovery
}

// TransactionProccesor responsible for processing of Transactions
type TransactionProccesor interface {
	ProcessTransactionMsg(*pb.Message, *pb.Transaction) *pb.Response
}

// Engine Responsible for managing Peer network communications (Handlers) and processing of Transactions
type Engine interface {
	TransactionProccesor
	// GetHandlerFactory return a handler for an accepted Chat stream
	GetHandlerFactory() HandlerFactory
	//GetInputChannel() (chan<- *pb.Transaction, error)
}

// NewPeerWithHandler returns a Peer which uses the supplied handler factory function for creating new handlers on new Chat service invocations.
func NewPeerWithHandler(secHelperFunc func() crypto.Peer, handlerFact HandlerFactory, discInstance discovery.Discovery) (*PeerImpl, error) {
	peer := new(PeerImpl)
	if handlerFact == nil {
		return nil, errors.New("Cannot supply nil handler factory")
	}
	peer.handlerFactory = handlerFact
	peer.handlerMap = &handlerMap{m: make(map[pb.PeerID]MessageHandler)}

	peer.secHelper = secHelperFunc()

	// Install security object for peer
	if SecurityEnabled() {
		if peer.secHelper == nil {
			return nil, fmt.Errorf("Security helper not provided")
		}
	}

	ledgerPtr, err := ledger.GetLedger()
	if err != nil {
		return nil, fmt.Errorf("Error constructing NewPeerWithHandler: %s", err)
	}
	peer.ledgerWrapper = &ledgerWrapper{ledger: ledgerPtr}

	peer.discoverySvc = discInstance

	rootNodes := peer.discoverySvc.GetRootNodes()
	peer.chatWithSomePeers(rootNodes)
	return peer, nil
}

// NewPeerWithEngine returns a Peer which uses the supplied handler factory function for creating new handlers on new Chat service invocations.
func NewPeerWithEngine(secHelperFunc func() crypto.Peer, engFactory EngineFactory, discInstance discovery.Discovery) (peer *PeerImpl, err error) {
	peer = new(PeerImpl)
	peer.handlerMap = &handlerMap{m: make(map[pb.PeerID]MessageHandler)}

	peer.isValidator = ValidatorEnabled()
	peer.secHelper = secHelperFunc()

	// Install security object for peer
	if SecurityEnabled() {
		if peer.secHelper == nil {
			return nil, fmt.Errorf("Security helper not provided")
		}
	}

<<<<<<< HEAD
	peer.discoverySvc = discInstance
=======
	// Initialize the ledger before the engine, as consensus may want to begin interrogating the ledger immediately
	ledgerPtr, err := ledger.GetLedger()
	if err != nil {
		return nil, fmt.Errorf("Error constructing NewPeerWithHandler: %s", err)
	}
	peer.ledgerWrapper = &ledgerWrapper{ledger: ledgerPtr}
>>>>>>> 5cd67fda

	peer.engine, err = engFactory(peer)
	if err != nil {
		return nil, err
	}
	peer.handlerFactory = peer.engine.GetHandlerFactory()
	if peer.handlerFactory == nil {
		return nil, errors.New("Cannot supply nil handler factory")
	}

<<<<<<< HEAD
	ledgerPtr, err := ledger.GetLedger()
	if err != nil {
		return nil, fmt.Errorf("Error constructing NewPeerWithHandler: %s", err)
	}

	peer.ledgerWrapper = &ledgerWrapper{ledger: ledgerPtr}

	peer.chatWithSomePeers(peer.discoverySvc.GetRootNodes())
=======
	go peer.chatWithPeer(viper.GetString("peer.discovery.rootnode"))
>>>>>>> 5cd67fda
	return peer, nil

}

// Chat implementation of the the Chat bidi streaming RPC function
func (p *PeerImpl) Chat(stream pb.Peer_ChatServer) error {
	return p.handleChat(stream.Context(), stream, false)
}

// ProcessTransaction implementation of the ProcessTransaction RPC function
func (p *PeerImpl) ProcessTransaction(ctx context.Context, tx *pb.Transaction) (response *pb.Response, err error) {
	peerLogger.Debug("ProcessTransaction processing transaction uuid = %s", tx.Uuid)
	// Need to validate the Tx's signature if we are a validator.
	if p.isValidator {
		// Verify transaction signature if security is enabled
		secHelper := p.secHelper
		if nil != secHelper {
			peerLogger.Debug("Verifying transaction signature %s", tx.Uuid)
			if tx, err = secHelper.TransactionPreValidation(tx); err != nil {
				peerLogger.Error("ProcessTransaction failed to verify transaction %v", err)
				return &pb.Response{Status: pb.Response_FAILURE, Msg: []byte(err.Error())}, nil
			}
		}

	}
	return p.ExecuteTransaction(tx), err
}

// GetPeers returns the currently registered PeerEndpoints
func (p *PeerImpl) GetPeers() (*pb.PeersMessage, error) {
	p.handlerMap.RLock()
	defer p.handlerMap.RUnlock()
	peers := []*pb.PeerEndpoint{}
	for _, msgHandler := range p.handlerMap.m {
		peerEndpoint, err := msgHandler.To()
		if err != nil {
			return nil, fmt.Errorf("Error getting peers: %s", err)
		}
		peers = append(peers, &peerEndpoint)
	}
	peersMessage := &pb.PeersMessage{Peers: peers}
	return peersMessage, nil
}

// GetRemoteLedger returns the RemoteLedger interface for the remote Peer Endpoint
func (p *PeerImpl) GetRemoteLedger(receiverHandle *pb.PeerID) (RemoteLedger, error) {
	p.handlerMap.RLock()
	defer p.handlerMap.RUnlock()
	remoteLedger, ok := p.handlerMap.m[*receiverHandle]
	if !ok {
		return nil, fmt.Errorf("Remote ledger not found for receiver %s", receiverHandle.Name)
	}
	return remoteLedger, nil
}

// PeersDiscovered used by MessageHandlers for notifying this coordinator of discovered PeerEndoints. May include this Peer's PeerEndpoint.
func (p *PeerImpl) PeersDiscovered(peersMessage *pb.PeersMessage) error {
	thisPeersEndpoint, err := GetPeerEndpoint()
	if err != nil {
		return fmt.Errorf("Error in processing PeersDiscovered: %s", err)
	}
	p.handlerMap.RLock()
	defer p.handlerMap.RUnlock()
	for _, peerEndpoint := range peersMessage.Peers {
		// Filter out THIS Peer's endpoint
		if *getHandlerKeyFromPeerEndpoint(thisPeersEndpoint) == *getHandlerKeyFromPeerEndpoint(peerEndpoint) {
			// NOOP
		} else if _, ok := p.handlerMap.m[*getHandlerKeyFromPeerEndpoint(peerEndpoint)]; ok == false {
			// Start chat with Peer
			p.chatWithSomePeers([]string{peerEndpoint.Address})
		}
	}
	return nil
}

func getHandlerKey(peerMessageHandler MessageHandler) (*pb.PeerID, error) {
	peerEndpoint, err := peerMessageHandler.To()
	if err != nil {
		return &pb.PeerID{}, fmt.Errorf("Error getting messageHandler key: %s", err)
	}
	return peerEndpoint.ID, nil
}

func getHandlerKeyFromPeerEndpoint(peerEndpoint *pb.PeerEndpoint) *pb.PeerID {
	return peerEndpoint.ID
}

// RegisterHandler register a MessageHandler with this coordinator
func (p *PeerImpl) RegisterHandler(messageHandler MessageHandler) error {
	key, err := getHandlerKey(messageHandler)
	if err != nil {
		return fmt.Errorf("Error registering handler: %s", err)
	}
	p.handlerMap.Lock()
	defer p.handlerMap.Unlock()
	if _, ok := p.handlerMap.m[*key]; ok == true {
		// Duplicate, return error
		return newDuplicateHandlerError(messageHandler)
	}
	p.handlerMap.m[*key] = messageHandler
	peerLogger.Debug("registered handler with key: %s", key)
	return nil
}

// DeregisterHandler deregisters an already registered MessageHandler for this coordinator
func (p *PeerImpl) DeregisterHandler(messageHandler MessageHandler) error {
	key, err := getHandlerKey(messageHandler)
	if err != nil {
		return fmt.Errorf("Error deregistering handler: %s", err)
	}
	p.handlerMap.Lock()
	defer p.handlerMap.Unlock()
	if _, ok := p.handlerMap.m[*key]; !ok {
		// Handler NOT found
		return fmt.Errorf("Error deregistering handler, could not find handler with key: %s", key)
	}
	delete(p.handlerMap.m, *key)
	peerLogger.Debug("Deregistered handler with key: %s", key)
	return nil
}

<<<<<<< HEAD

//clone the handler so as to avoid lock across SendMessage
=======
// Clone the handler map to avoid locking across SendMessage
>>>>>>> 5cd67fda
func (p *PeerImpl) cloneHandlerMap(typ pb.PeerEndpoint_Type) map[pb.PeerID]MessageHandler {
	p.handlerMap.RLock()
	defer p.handlerMap.RUnlock()
	clone := make(map[pb.PeerID]MessageHandler)
	for id, msgHandler := range p.handlerMap.m {
		//pb.PeerEndpoint_UNDEFINED collects all peers
		if typ != pb.PeerEndpoint_UNDEFINED {
			toPeerEndpoint, _ := msgHandler.To()
			//ignore endpoints that don't match type filter
			if typ != toPeerEndpoint.Type {
				continue
			}
		}
		clone[id] = msgHandler
	}
	return clone
}

// Broadcast broadcast a message to each of the currently registered PeerEndpoints of given type
// Broadcast will broadcast to all registered PeerEndpoints if the type is PeerEndpoint_UNDEFINED
func (p *PeerImpl) Broadcast(msg *pb.Message, typ pb.PeerEndpoint_Type) []error {
	cloneMap := p.cloneHandlerMap(typ)
	errorsFromHandlers := make(chan error, len(cloneMap))
	var bcWG sync.WaitGroup

	start := time.Now()

	for _, msgHandler := range cloneMap {
		bcWG.Add(1)
		go func(msgHandler MessageHandler) {
			defer bcWG.Done()
			host, _ := msgHandler.To()
			t1 := time.Now()
			err := msgHandler.SendMessage(msg)
			if err != nil {
				toPeerEndpoint, _ := msgHandler.To()
				errorsFromHandlers <- fmt.Errorf("Error broadcasting msg (%s) to PeerEndpoint (%s): %s", msg.Type, toPeerEndpoint, err)
			}
			peerLogger.Debug("Sending %d bytes to %s took %v", len(msg.Payload), host.Address, time.Since(t1))

		}(msgHandler)

	}
	bcWG.Wait()
	close(errorsFromHandlers)
	var returnedErrors []error
	for err := range errorsFromHandlers {
		returnedErrors = append(returnedErrors, err)
	}

	elapsed := time.Since(start)
	peerLogger.Debug("Broadcast took %v", elapsed)

	return returnedErrors
}

func (p *PeerImpl) getMessageHandler(receiverHandle *pb.PeerID) (MessageHandler, error) {
	p.handlerMap.RLock()
	defer p.handlerMap.RUnlock()
	msgHandler, ok := p.handlerMap.m[*receiverHandle]
	if !ok {
		return nil, fmt.Errorf("Message handler not found for receiver %s", receiverHandle.Name)
	}
	return msgHandler, nil
}

// Unicast sends a message to a specific peer.
func (p *PeerImpl) Unicast(msg *pb.Message, receiverHandle *pb.PeerID) error {
	msgHandler, err := p.getMessageHandler(receiverHandle)
	if err != nil {
		return err
	}
	err = msgHandler.SendMessage(msg)
	if err != nil {
		toPeerEndpoint, _ := msgHandler.To()
		return fmt.Errorf("Error unicasting msg (%s) to PeerEndpoint (%s): %s", msg.Type, toPeerEndpoint, err)
	}
	return nil
}

// SendTransactionsToPeer forwards transactions to the specified peer address.
func (p *PeerImpl) SendTransactionsToPeer(peerAddress string, transaction *pb.Transaction) (response *pb.Response) {
	conn, err := NewPeerClientConnectionWithAddress(peerAddress)
	if err != nil {
		return &pb.Response{Status: pb.Response_FAILURE, Msg: []byte(fmt.Sprintf("Error creating client to peer address=%s:  %s", peerAddress, err))}
	}
	defer conn.Close()
	serverClient := pb.NewPeerClient(conn)
	peerLogger.Debug("Sending TX to Peer: %s", peerAddress)
	response, err = serverClient.ProcessTransaction(context.Background(), transaction)
	if err != nil {
		return &pb.Response{Status: pb.Response_FAILURE, Msg: []byte(fmt.Sprintf("Error calling ProcessTransaction on remote peer at address=%s:  %s", peerAddress, err))}
	}
	return response
}

// sendTransactionsToLocalEngine send the transaction to the local engine (This Peer is a validator)
func (p *PeerImpl) sendTransactionsToLocalEngine(transaction *pb.Transaction) *pb.Response {

	peerLogger.Debug("Marshalling transaction %s to send to local engine", transaction.Type)
	data, err := proto.Marshal(transaction)
	if err != nil {
		return &pb.Response{Status: pb.Response_FAILURE, Msg: []byte(fmt.Sprintf("Error sending transaction to local engine: %s", err))}
	}

	var response *pb.Response
	msg := &pb.Message{Type: pb.Message_CHAIN_TRANSACTION, Payload: data, Timestamp: util.CreateUtcTimestamp()}
	peerLogger.Debug("Sending message %s with timestamp %v to local engine", msg.Type, msg.Timestamp)
	response = p.engine.ProcessTransactionMsg(msg, transaction)

	return response
}

// chatWithSomePeers initiates chat with 1 or all peers according to whether the node is a validator or not
func (p *PeerImpl) chatWithSomePeers(peers []string) {

	peerCountToChatWith := 1

	if p.isValidator {
		peerCountToChatWith = len(peers)
	}

	chatTokens := make(chan token, peerCountToChatWith)
	for _, rootNode := range peers {
		if len(rootNode) == 0 {
			peerLogger.Debug("Starting up the first peer")
			return // nothing to do
		}
		// Skip ourselves
		if pe, err := GetPeerEndpoint(); err == nil {
			if rootNode == pe.Address {
				peerLogger.Debug(fmt.Sprintf("Skipping my own address(%v)",rootNode))
				continue
			}
		} else {
			peerLogger.Error("Failed obtaining peer endpoint, %v",err)
			return
		}

		go p.chatWithPeer(rootNode, chatTokens)
	}
}

func (p *PeerImpl) chatWithPeer(peerAddress string, chatTokens chan token) error {
	for {
		time.Sleep(1 * time.Second)

		// acquire token
		chatTokens <- token{}

		peerLogger.Debug("Initiating Chat with peer address: %s", peerAddress)
		conn, err := NewPeerClientConnectionWithAddress(peerAddress)
		if err != nil {
			e := fmt.Errorf("Error creating connection to peer address=%s:  %s", peerAddress, err)
			peerLogger.Error(e.Error())
			// relinquish token
			<- chatTokens
			continue
		}
		serverClient := pb.NewPeerClient(conn)
		ctx := context.Background()
		stream, err := serverClient.Chat(ctx)
		if err != nil {
			e := fmt.Errorf("Error establishing chat with peer address=%s:  %s", peerAddress, err)
			peerLogger.Error(fmt.Sprintf("%s", e.Error()))
			// relinquish token
			<- chatTokens
			continue
		}
		peerLogger.Debug("Established Chat with peer address: %s", peerAddress)

		err = p.handleChat(ctx, stream, true)
		stream.CloseSend()
		if err != nil {
			e := fmt.Errorf("Ending chat with peer address=%s due to error:  %s", peerAddress, err)
			peerLogger.Error(e.Error())
			return e
		}

	}
}

// Chat implementation of the the Chat bidi streaming RPC function
func (p *PeerImpl) handleChat(ctx context.Context, stream ChatStream, initiatedStream bool) error {
	deadline, ok := ctx.Deadline()
	peerLogger.Debug("Current context deadline = %s, ok = %v", deadline, ok)
	handler, err := p.handlerFactory(p, stream, initiatedStream, nil)
	if err != nil {
		return fmt.Errorf("Error creating handler during handleChat initiation: %s", err)
	}
	defer handler.Stop()
	for {
		in, err := stream.Recv()
		if err == io.EOF {
			peerLogger.Debug("Received EOF, ending Chat")
			return nil
		}
		if err != nil {
			e := fmt.Errorf("Error during Chat, stopping handler: %s", err)
			peerLogger.Error(e.Error())
			return e
		}
		err = handler.HandleMessage(in)
		if err != nil {
			peerLogger.Error(fmt.Sprintf("Error handling message: %s", err))
			//return err
		}
	}
}

//ExecuteTransaction executes transactions decides to do execute in dev or prod mode
func (p *PeerImpl) ExecuteTransaction(transaction *pb.Transaction) (response *pb.Response) {
	if p.isValidator {
		response = p.sendTransactionsToLocalEngine(transaction)
	} else {
		peerAddress := p.discoverySvc.GetRandomNode()
		response = p.SendTransactionsToPeer(peerAddress, transaction)
	}
	return response
}

// GetPeerEndpoint returns the endpoint for this peer
func (p *PeerImpl) GetPeerEndpoint() (*pb.PeerEndpoint, error) {
	ep, err := GetPeerEndpoint()
	if err == nil && SecurityEnabled() {
		// Set the PkiID on the PeerEndpoint if security is enabled
		ep.PkiID = p.GetSecHelper().GetID()
	}
	return ep, err
}

func (p *PeerImpl) newHelloMessage() (*pb.HelloMessage, error) {
	endpoint, err := p.GetPeerEndpoint()
	if err != nil {
		return nil, fmt.Errorf("Error creating hello message: %s", err)
	}
	p.ledgerWrapper.RLock()
	defer p.ledgerWrapper.RUnlock()
	//size := p.ledgerWrapper.ledger.GetBlockchainSize()
	blockChainInfo, err := p.ledgerWrapper.ledger.GetBlockchainInfo()
	if err != nil {
		return nil, fmt.Errorf("Error creating hello message, error getting block chain info: %s", err)
	}
	return &pb.HelloMessage{PeerEndpoint: endpoint, BlockchainInfo: blockChainInfo}, nil
}

// GetBlockByNumber return a block by block number
func (p *PeerImpl) GetBlockByNumber(blockNumber uint64) (*pb.Block, error) {
	p.ledgerWrapper.RLock()
	defer p.ledgerWrapper.RUnlock()
	return p.ledgerWrapper.ledger.GetBlockByNumber(blockNumber)
}

// GetBlockchainSize returns the height/length of the blockchain
func (p *PeerImpl) GetBlockchainSize() uint64 {
	p.ledgerWrapper.RLock()
	defer p.ledgerWrapper.RUnlock()
	return p.ledgerWrapper.ledger.GetBlockchainSize()
}

// GetCurrentStateHash returns the current non-committed hash of the in memory state
func (p *PeerImpl) GetCurrentStateHash() (stateHash []byte, err error) {
	p.ledgerWrapper.RLock()
	defer p.ledgerWrapper.RUnlock()
	return p.ledgerWrapper.ledger.GetTempStateHash()
}

// HashBlock returns the hash of the included block, useful for mocking
func (p *PeerImpl) HashBlock(block *pb.Block) ([]byte, error) {
	return block.GetHash()
}

// VerifyBlockchain checks the integrity of the blockchain between indices start and finish,
// returning the first block who's PreviousBlockHash field does not match the hash of the previous block
func (p *PeerImpl) VerifyBlockchain(start, finish uint64) (uint64, error) {
	p.ledgerWrapper.RLock()
	defer p.ledgerWrapper.RUnlock()
	return p.ledgerWrapper.ledger.VerifyChain(start, finish)
}

// ApplyStateDelta applies a state delta to the current state
// The result of this function can be retrieved using GetCurrentStateDelta
// To commit the result, call CommitStateDelta, or to roll it back
// call RollbackStateDelta
func (p *PeerImpl) ApplyStateDelta(id interface{}, delta *statemgmt.StateDelta) error {
	p.ledgerWrapper.Lock()
	defer p.ledgerWrapper.Unlock()
	return p.ledgerWrapper.ledger.ApplyStateDelta(id, delta)
}

// CommitStateDelta makes the result of ApplyStateDelta permanent
// and releases the resources necessary to rollback the delta
func (p *PeerImpl) CommitStateDelta(id interface{}) error {
	p.ledgerWrapper.Lock()
	defer p.ledgerWrapper.Unlock()
	return p.ledgerWrapper.ledger.CommitStateDelta(id)
}

// RollbackStateDelta undoes the results of ApplyStateDelta to revert
// the current state back to the state before ApplyStateDelta was invoked
func (p *PeerImpl) RollbackStateDelta(id interface{}) error {
	p.ledgerWrapper.Lock()
	defer p.ledgerWrapper.Unlock()
	return p.ledgerWrapper.ledger.RollbackStateDelta(id)
}

// EmptyState completely empties the state and prepares it to restore a snapshot
func (p *PeerImpl) EmptyState() error {
	p.ledgerWrapper.Lock()
	defer p.ledgerWrapper.Unlock()
	return p.ledgerWrapper.ledger.DeleteALLStateKeysAndValues()
}

// GetStateSnapshot return the state snapshot
func (p *PeerImpl) GetStateSnapshot() (*state.StateSnapshot, error) {
	p.ledgerWrapper.RLock()
	defer p.ledgerWrapper.RUnlock()
	return p.ledgerWrapper.ledger.GetStateSnapshot()
}

// GetStateDelta return the state delta for the requested block number
func (p *PeerImpl) GetStateDelta(blockNumber uint64) (*statemgmt.StateDelta, error) {
	p.ledgerWrapper.RLock()
	defer p.ledgerWrapper.RUnlock()
	return p.ledgerWrapper.ledger.GetStateDelta(blockNumber)
}

// PutBlock inserts a raw block into the blockchain at the specified index, nearly no error checking is performed
func (p *PeerImpl) PutBlock(blockNumber uint64, block *pb.Block) error {
	p.ledgerWrapper.Lock()
	defer p.ledgerWrapper.Unlock()
	return p.ledgerWrapper.ledger.PutRawBlock(block, blockNumber)
}

// NewOpenchainDiscoveryHello constructs a new HelloMessage for sending
func (p *PeerImpl) NewOpenchainDiscoveryHello() (*pb.Message, error) {
	helloMessage, err := p.newHelloMessage()
	if err != nil {
		return nil, fmt.Errorf("Error getting new HelloMessage: %s", err)
	}
	data, err := proto.Marshal(helloMessage)
	if err != nil {
		return nil, fmt.Errorf("Error marshalling HelloMessage: %s", err)
	}
	// Need to sign the Discovery Hello message
	newDiscoveryHelloMsg := &pb.Message{Type: pb.Message_DISC_HELLO, Payload: data, Timestamp: util.CreateUtcTimestamp()}
	err = p.signMessageMutating(newDiscoveryHelloMsg)
	if err != nil {
		return nil, fmt.Errorf("Error signing new HelloMessage: %s", err)
	}
	return newDiscoveryHelloMsg, nil
}

// GetSecHelper returns the crypto.Peer
func (p *PeerImpl) GetSecHelper() crypto.Peer {
	return p.secHelper
}

// signMessage modifies the passed in Message by setting the Signature based upon the Payload.
func (p *PeerImpl) signMessageMutating(msg *pb.Message) error {
	if SecurityEnabled() {
		sig, err := p.secHelper.Sign(msg.Payload)
		if err != nil {
			return fmt.Errorf("Error signing Openchain Message: %s", err)
		}
		// Set the signature in the message
		msg.Signature = sig
	}
	return nil
}<|MERGE_RESOLUTION|>--- conflicted
+++ resolved
@@ -56,7 +56,7 @@
 	RequestBlocks(*pb.SyncBlockRange) (<-chan *pb.SyncBlocks, error)
 }
 
-type token struct {}
+type token struct{}
 
 // StateRetriever interface for retrieving state deltas, etc.
 type StateRetriever interface {
@@ -233,6 +233,9 @@
 // NewPeerWithHandler returns a Peer which uses the supplied handler factory function for creating new handlers on new Chat service invocations.
 func NewPeerWithHandler(secHelperFunc func() crypto.Peer, handlerFact HandlerFactory, discInstance discovery.Discovery) (*PeerImpl, error) {
 	peer := new(PeerImpl)
+
+	peer.discoverySvc = discInstance
+
 	if handlerFact == nil {
 		return nil, errors.New("Cannot supply nil handler factory")
 	}
@@ -254,16 +257,16 @@
 	}
 	peer.ledgerWrapper = &ledgerWrapper{ledger: ledgerPtr}
 
-	peer.discoverySvc = discInstance
-
-	rootNodes := peer.discoverySvc.GetRootNodes()
-	peer.chatWithSomePeers(rootNodes)
+	peer.chatWithSomePeers(peer.discoverySvc.GetRootNodes())
 	return peer, nil
 }
 
 // NewPeerWithEngine returns a Peer which uses the supplied handler factory function for creating new handlers on new Chat service invocations.
 func NewPeerWithEngine(secHelperFunc func() crypto.Peer, engFactory EngineFactory, discInstance discovery.Discovery) (peer *PeerImpl, err error) {
 	peer = new(PeerImpl)
+
+	peer.discoverySvc = discInstance
+
 	peer.handlerMap = &handlerMap{m: make(map[pb.PeerID]MessageHandler)}
 
 	peer.isValidator = ValidatorEnabled()
@@ -276,16 +279,12 @@
 		}
 	}
 
-<<<<<<< HEAD
-	peer.discoverySvc = discInstance
-=======
 	// Initialize the ledger before the engine, as consensus may want to begin interrogating the ledger immediately
 	ledgerPtr, err := ledger.GetLedger()
 	if err != nil {
 		return nil, fmt.Errorf("Error constructing NewPeerWithHandler: %s", err)
 	}
 	peer.ledgerWrapper = &ledgerWrapper{ledger: ledgerPtr}
->>>>>>> 5cd67fda
 
 	peer.engine, err = engFactory(peer)
 	if err != nil {
@@ -295,19 +294,8 @@
 	if peer.handlerFactory == nil {
 		return nil, errors.New("Cannot supply nil handler factory")
 	}
-
-<<<<<<< HEAD
-	ledgerPtr, err := ledger.GetLedger()
-	if err != nil {
-		return nil, fmt.Errorf("Error constructing NewPeerWithHandler: %s", err)
-	}
-
-	peer.ledgerWrapper = &ledgerWrapper{ledger: ledgerPtr}
-
-	peer.chatWithSomePeers(peer.discoverySvc.GetRootNodes())
-=======
-	go peer.chatWithPeer(viper.GetString("peer.discovery.rootnode"))
->>>>>>> 5cd67fda
+	rootNodes := peer.discoverySvc.GetRootNodes()
+	peer.chatWithSomePeers(rootNodes)
 	return peer, nil
 
 }
@@ -429,12 +417,7 @@
 	return nil
 }
 
-<<<<<<< HEAD
-
-//clone the handler so as to avoid lock across SendMessage
-=======
 // Clone the handler map to avoid locking across SendMessage
->>>>>>> 5cd67fda
 func (p *PeerImpl) cloneHandlerMap(typ pb.PeerEndpoint_Type) map[pb.PeerID]MessageHandler {
 	p.handlerMap.RLock()
 	defer p.handlerMap.RUnlock()
@@ -566,11 +549,11 @@
 		// Skip ourselves
 		if pe, err := GetPeerEndpoint(); err == nil {
 			if rootNode == pe.Address {
-				peerLogger.Debug(fmt.Sprintf("Skipping my own address(%v)",rootNode))
+				peerLogger.Debug(fmt.Sprintf("Skipping my own address(%v)", rootNode))
 				continue
 			}
 		} else {
-			peerLogger.Error("Failed obtaining peer endpoint, %v",err)
+			peerLogger.Error("Failed obtaining peer endpoint, %v", err)
 			return
 		}
 
@@ -591,7 +574,7 @@
 			e := fmt.Errorf("Error creating connection to peer address=%s:  %s", peerAddress, err)
 			peerLogger.Error(e.Error())
 			// relinquish token
-			<- chatTokens
+			<-chatTokens
 			continue
 		}
 		serverClient := pb.NewPeerClient(conn)
@@ -601,7 +584,7 @@
 			e := fmt.Errorf("Error establishing chat with peer address=%s:  %s", peerAddress, err)
 			peerLogger.Error(fmt.Sprintf("%s", e.Error()))
 			// relinquish token
-			<- chatTokens
+			<-chatTokens
 			continue
 		}
 		peerLogger.Debug("Established Chat with peer address: %s", peerAddress)
