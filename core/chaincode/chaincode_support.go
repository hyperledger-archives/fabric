--- conflicted
+++ resolved
@@ -304,11 +304,7 @@
 			fmt.Sprintf("/usr/bin/gradle run -p /root -PappArgs=[\"-a\",\"%s\",\"-i\",\"%s\"]"+
 				" -x processResources -x classes", chaincodeSupport.peerAddress, cID.Name),
 			" ")
-<<<<<<< HEAD
-		chaincodeLogger.Debug("Executable is gradle run on chaincode ID %s", cID.Name)
-=======
 		chaincodeLogger.Debugf("Executable is gradle run on chaincode ID %s", cID.Name)
->>>>>>> ad230f42
 	default:
 		return nil, nil, fmt.Errorf("Unknown chaincodeType: %s", cLang)
 	}
@@ -316,11 +312,7 @@
 }
 
 // launchAndWaitForRegister will launch container if not already running. Use the targz to create the image if not found
-<<<<<<< HEAD
 func (chaincodeSupport *ChaincodeSupport) launchAndWaitForRegister(ctxt context.Context, cds *pb.ChaincodeDeploymentSpec, cID *pb.ChaincodeID, uuid string, cLang pb.ChaincodeSpec_Type, targz io.Reader) (bool, error) {
-=======
-func (chaincodeSupport *ChaincodeSupport) launchAndWaitForRegister(ctxt context.Context, cds *pb.ChaincodeDeploymentSpec, cID *pb.ChaincodeID, cLang pb.ChaincodeSpec_Type, uuid string, targz io.Reader) (bool, error) {
->>>>>>> ad230f42
 	chaincode := cID.Name
 	if chaincode == "" {
 		return false, fmt.Errorf("chaincode name not set")
@@ -520,11 +512,7 @@
 	//launch container if it is a System container or not in dev mode
 	if (!chaincodeSupport.userRunsCC || cds.ExecEnv == pb.ChaincodeDeploymentSpec_SYSTEM) && (chrte == nil || chrte.handler == nil) {
 		var targz io.Reader = bytes.NewBuffer(cds.CodePackage)
-<<<<<<< HEAD
 		_, err = chaincodeSupport.launchAndWaitForRegister(context, cds, cID, t.Uuid, cLang, targz)
-=======
-		_, err = chaincodeSupport.launchAndWaitForRegister(context, cds, cID, cLang, t.Uuid, targz)
->>>>>>> ad230f42
 		if err != nil {
 			chaincodeLogger.Debugf("launchAndWaitForRegister failed %s", err)
 			return cID, cMsg, err
