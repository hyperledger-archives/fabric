--- conflicted
+++ resolved
@@ -41,11 +41,7 @@
 // isAuthorized checks if the transaction invoker has the appropriate role
 // stub: chaincodestub
 // requiredRole: required role; this function will return true if invoker has this role
-<<<<<<< HEAD
-func (t *CertHandler) isAuthorized(stub shim.ChaincodeStubInterface, requiredRole string) (bool, error) {
-=======
-func (t *certHandler) isAuthorized(stub *shim.ChaincodeStub, requiredRole string) (bool, error) {
->>>>>>> 0c9bdc98
+func (t *certHandler) isAuthorized(stub shim.ChaincodeStubInterface, requiredRole string) (bool, error) {
 	//read transaction invoker's role, and verify that is the same as the required role passed in
 	return stub.VerifyAttribute(role, []byte(requiredRole))
 }
