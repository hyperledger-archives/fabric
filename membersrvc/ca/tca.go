/*
Licensed to the Apache Software Foundation (ASF) under one
or more contributor license agreements.  See the NOTICE file
distributed with this work for additional information
regarding copyright ownership.  The ASF licenses this file
to you under the Apache License, Version 2.0 (the
"License"); you may not use this file except in compliance
with the License.  You may obtain a copy of the License at

  http://www.apache.org/licenses/LICENSE-2.0

Unless required by applicable law or agreed to in writing,
software distributed under the License is distributed on an
"AS IS" BASIS, WITHOUT WARRANTIES OR CONDITIONS OF ANY
KIND, either express or implied.  See the License for the
specific language governing permissions and limitations
under the License.
*/

package ca

import (
	"crypto/ecdsa"
	"crypto/hmac"
	"crypto/rand"
	"crypto/x509"
	"crypto/x509/pkix"
	"encoding/asn1"
	"encoding/base64"
	"errors"
	"io/ioutil"
	"math"
	"math/big"
	"strconv"
	"database/sql"
	"time"


	protobuf "google/protobuf"

    "github.com/spf13/viper"
	"github.com/golang/protobuf/proto"
	pb "github.com/hyperledger/fabric/membersrvc/protos"
	"github.com/hyperledger/fabric/core/crypto/conf"
	"github.com/hyperledger/fabric/core/crypto/utils"
	"github.com/hyperledger/fabric/core/util"
	"golang.org/x/net/context"
	"google.golang.org/grpc"
	
    "google/protobuf"

)

var (
	// TCertEncTCertIndex is the ASN1 object identifier of the TCert index.
	TCertEncTCertIndex = asn1.ObjectIdentifier{1, 2, 3, 4, 5, 6, 7}
	
	// TCertEncEnrollmentID is the ASN1 object identifier of the enrollment id.
	TCertEncEnrollmentID = asn1.ObjectIdentifier{1, 2, 3, 4, 5, 6, 8}
	
	// TCertAttributesHeaders is the ASN1 object identifier of attributes header.
	TCertAttributesHeaders = asn1.ObjectIdentifier{1, 2, 3, 4, 5, 6, 9}
	
	// Padding for encryption.
	Padding = []byte{255, 255, 255, 255, 255, 255, 255, 255, 255, 255, 255, 255, 255, 255, 255, 255}
)

// TCA is the transaction certificate authority.
type TCA struct {
	*CA
	eca        *ECA
	hmacKey    []byte
	rootPreKey []byte
	preKeys	   map[string][]byte
}

// TCAP serves the public GRPC interface of the TCA.
type TCAP struct {
	tca *TCA
}

// TCAA serves the administrator GRPC interface of the TCA.
type TCAA struct {
	tca *TCA
}

func initializeTCATables(db *sql.DB) error { 
	return initializeCommonTables(db)
}


// NewTCA sets up a new TCA.
func NewTCA(eca *ECA) *TCA {
	tca := &TCA{NewCA("tca", initializeTCATables), eca, nil, nil, nil}

	err := tca.readHmacKey()
	if err != nil {
		Panic.Panicln(err)
	}

	err = tca.readRootPreKey()
	if err != nil {
		Panic.Panicln(err)
	}
	
	err = tca.initializePreKeyTree()
	if err != nil { 
		Panic.Panicln(err)
	}
	return tca
}

// Read the hcmac key from the file system.
func (tca *TCA) readHmacKey() error {
	var cooked string
	raw, err := ioutil.ReadFile(tca.path + "/tca.hmac")
	if err != nil {
		key := make([]byte, 49)
		rand.Reader.Read(key)
		cooked = base64.StdEncoding.EncodeToString(key)

		err = ioutil.WriteFile(tca.path+"/tca.hmac", []byte(cooked), 0644)
		if err != nil {
			Panic.Panicln(err)
		}
	} else {
		cooked = string(raw)
	}

	tca.hmacKey, err = base64.StdEncoding.DecodeString(cooked)
	return err
}

// Read the root pre key from the file system.
func (tca *TCA) readRootPreKey() error {
	var cooked string
	raw, err := ioutil.ReadFile(tca.path + "/root_pk.hmac")
	if err != nil {
		key := make([]byte, 49)
		rand.Reader.Read(key)
		cooked = base64.StdEncoding.EncodeToString(key)

		err = ioutil.WriteFile(tca.path+"/root_pk.hmac", []byte(cooked), 0644)
		if err != nil {
			Panic.Panicln(err)
		}
	} else {
		cooked = string(raw)
	}

	tca.rootPreKey, err = base64.StdEncoding.DecodeString(cooked)
	return err
}

func (tca *TCA) calculatePreKey(variant []byte, preKey []byte) ([]byte, error) { 
	mac := hmac.New(conf.GetDefaultHash(), preKey)
	_, err := mac.Write(variant)
	if err != nil { 
		return nil, err
	}
	return mac.Sum(nil), nil
}

func (tca *TCA) initializePreKeyNonRootGroup(group *AffiliationGroup) (error) {
	if group.parent.preKey == nil { 
		//Initialize parent if it is not initialized yet.
		tca.initializePreKeyGroup(group.parent)
	} 
	var err error
	group.preKey, err = tca.calculatePreKey([]byte(group.name), group.parent.preKey)
	return err
}

func (tca *TCA) initializePreKeyGroup(group *AffiliationGroup) (error) {
		if group.parentId == 0 {
			//This group is root
			group.preKey = tca.rootPreKey
			return nil
		} else { 
			return tca.initializePreKeyNonRootGroup(group)	
		}		
}

func (tca *TCA) initializePreKeyTree() (error) {
	Trace.Println("Initializing PreKeys.")
	groups, err := tca.eca.readAffiliationGroups() 
	if err != nil { 
		return err
	}
	tca.preKeys = make(map[string][]byte)
	for _, group := range groups { 
		if group.preKey == nil {
				err = tca.initializePreKeyGroup(group)
				if err != nil {
					return err
				}
		}
		Trace.Println("Initializing PK group ", group.name)
		tca.preKeys[group.name] = group.preKey
	}
	
	return nil
}

func (tca *TCA) getPreKFrom(enrollmentCertificate *x509.Certificate) ([]byte, error) {
	 _ , _, affiliation, err := tca.eca.parseEnrollId(enrollmentCertificate.Subject.CommonName)
	if err != nil { 
		return  nil, err
	} 
	preK := tca.preKeys[affiliation]
	if preK == nil { 
		return nil, errors.New("Could not be found a pre-k to the affiliation group "+affiliation+ ".")
	}
	return preK, nil
}

// Start starts the TCA.
func (tca *TCA) Start(srv *grpc.Server) {
	tca.startTCAP(srv)
	tca.startTCAA(srv)

	tca.startValidityPeriodUpdate()
	Info.Println("TCA started.")
}

func (tca *TCA) startValidityPeriodUpdate() {
	if validityPeriodUpdateEnabled() {
		go updateValidityPeriod()
	}
}

func (tca *TCA) startTCAP(srv *grpc.Server) {
	pb.RegisterTCAPServer(srv, &TCAP{tca})
}

func (tca *TCA) startTCAA(srv *grpc.Server) {
	pb.RegisterTCAAServer(srv, &TCAA{tca})
}

// ReadCACertificate reads the certificate of the TCA.
func (tcap *TCAP) ReadCACertificate(ctx context.Context, in *pb.Empty) (*pb.Cert, error) {
	Trace.Println("grpc TCAP:ReadCACertificate")

	return &pb.Cert{tcap.tca.raw}, nil
}


func (tcap *TCAP) selectValidAttributes(cert_raw []byte) ([]*pb.TCertAttribute, error) { 
	cert, err := x509.ParseCertificate(cert_raw)
	if err != nil { 
		return nil, err
	}
	
	ans := make([]*pb.TCertAttribute, 0)
	
	if cert.Extensions == nil { 
		return ans, nil
	}
	currentTime := time.Now()
	for _, extension := range(cert.Extensions) { 
		acaAtt := &pb.ACAAttribute{"", nil ,&google_protobuf.Timestamp{0,0},&google_protobuf.Timestamp{0,0}}
		
		if IsAttributeOID(extension.Id)  {
				if err := proto.Unmarshal(extension.Value, acaAtt); err != nil { 
					continue
				}	
					
				if acaAtt.AttributeName == "" { 
					continue
				}
				var from, to time.Time
				if acaAtt.ValidFrom != nil { 
					from = time.Unix(acaAtt.ValidFrom.Seconds,int64(acaAtt.ValidFrom.Nanos)) 
				}
				if acaAtt.ValidTo != nil { 
					to = time.Unix(acaAtt.ValidTo.Seconds,int64(acaAtt.ValidTo.Nanos)) 	
				}
			
				//Check if the attribute still being valid.
				if (from.Before(currentTime) || from.Equal(currentTime)) && (to.IsZero() || to.After(currentTime)) { 
					ans = append(ans, &pb.TCertAttribute{acaAtt.AttributeName, string(acaAtt.AttributeValue)})
				}
			}
	}
	return ans, nil
}

func (tcap *TCAP) requestAttributes(id string, ecert []byte, attributes []*pb.TCertAttribute ) ([]*pb.TCertAttribute, error) { 
	//TODO we are creation a new client connection per each ecer request. We should be implement a connections pool.
	sock, acaP, err := GetACAClient()
	if err != nil { 
		return nil, err
	}
	defer sock.Close() 
	attributesHash := make([]*pb.TCertAttributeHash, 0)
	
	for _, att := range(attributes) {
		attributeHash := pb.TCertAttributeHash{att.AttributeName, utils.Hash([]byte(att.AttributeValue))}
		attributesHash = append(attributesHash, &attributeHash)
	}
	
	req := &pb.ACAAttrReq{
		Ts: &google_protobuf.Timestamp{Seconds: time.Now().Unix(), Nanos: 0},
		Id: &pb.Identity{id},
		ECert: &pb.Cert{ecert},
		Attributes: attributesHash,
		Signature:  nil}

	var rawReq []byte
	rawReq, err = proto.Marshal(req)
	if err != nil {
		return nil, err
	}
	
	var r,s *big.Int
	
	r,s, err = utils.ECDSASignDirect(tcap.tca.priv, rawReq) 
	
	if err != nil {
		return  nil, err
	}

	R, _ := r.MarshalText()
	S, _ := s.MarshalText()

	req.Signature = &pb.Signature{Type: pb.CryptoType_ECDSA, R: R, S: S}

	resp , err := acaP.RequestAttributes(context.Background(),  req)
	if err != nil { 
		return nil, err
	}

	if resp.Status == pb.ACAAttrResp_FAILURE {
		return nil,  errors.New("Error fetching attributes.")
	} 
		
	return tcap.selectValidAttributes(resp.Cert.Cert)
	
}

// CreateCertificateSet requests the creation of a new transaction certificate set by the TCA.
func (tcap *TCAP) CreateCertificateSet(ctx context.Context, in *pb.TCertCreateSetReq) (*pb.TCertCreateSetResp, error) {
	Trace.Println("grpc TCAP:CreateCertificateSet")

	id := in.Id.Id
	raw, err := tcap.tca.eca.readCertificate(id, x509.KeyUsageDigitalSignature)
	if err != nil {
		return nil, err
	}
	
	attributes, err := 	tcap.requestAttributes(id,raw, in.Attributes)
	if err != nil { 
		attributes = make([]*pb.TCertAttribute,0)
	}
	cert, err := x509.ParseCertificate(raw)
	if err != nil {
		return nil, err
	}
	pub := cert.PublicKey.(*ecdsa.PublicKey)

	r, s := big.NewInt(0), big.NewInt(0)
	r.UnmarshalText(in.Sig.R)
	s.UnmarshalText(in.Sig.S)

	//sig := in.Sig
	in.Sig = nil

	hash := utils.NewHash()
	raw, _ = proto.Marshal(in)
	hash.Write(raw)
	if ecdsa.Verify(pub, hash.Sum(nil), r, s) == false {
		return nil, errors.New("signature does not verify")
	}

	// Generate nonce for TCertIndex
	nonce := make([]byte, 16) // 8 bytes rand, 8 bytes timestamp
	rand.Reader.Read(nonce[:8])

	mac := hmac.New(conf.GetDefaultHash(), tcap.tca.hmacKey)
	raw, _ = x509.MarshalPKIXPublicKey(pub)
	mac.Write(raw)
	kdfKey := mac.Sum(nil)
	
	num := int(in.Num)
	if num == 0 {
		num = 1
	}
	
	// the batch of TCerts
	var set []*pb.TCert

	for i := 0; i < num; i++ {
		tcertid := util.GenerateIntUUID()	
		
		// Compute TCertIndex
		tidx := []byte(strconv.Itoa(2 * i + 1))
		tidx = append(tidx[:], nonce[:]...)
		tidx = append(tidx[:], Padding...)
		
		mac := hmac.New(conf.GetDefaultHash(), kdfKey)
		mac.Write([]byte{1})
		extKey := mac.Sum(nil)[:32]
		
		mac = hmac.New(conf.GetDefaultHash(), kdfKey)
		mac.Write([]byte{2})
		mac = hmac.New(conf.GetDefaultHash(), mac.Sum(nil))
		mac.Write(tidx)
		
		one := new(big.Int).SetInt64(1)
		k := new(big.Int).SetBytes(mac.Sum(nil))
		k.Mod(k, new(big.Int).Sub(pub.Curve.Params().N, one))
		k.Add(k, one)
		
		tmpX, tmpY := pub.ScalarBaseMult(k.Bytes())
		txX, txY := pub.Curve.Add(pub.X, pub.Y, tmpX, tmpY)
		txPub := ecdsa.PublicKey{Curve: pub.Curve, X: txX, Y: txY}
		
		// Compute encrypted TCertIndex
		encryptedTidx, err := CBCEncrypt(extKey, tidx)
		if err != nil {
			return nil, err
		}
		
		// TODO: We are storing each K used on the TCert in the ks array (the second return value of this call), but not returning it to the user.
		// We need to design a structure to return each TCert and the associated Ks.
<<<<<<< HEAD
		extensions, ks, err := tcap.generateExtensions(tcertid, encryptedTidx, cert, attributes)
=======
		extensions, pre_K0, err := tcap.generateExtensions(tcertid, encryptedTidx, cert, in.Attributes)
>>>>>>> 81828102
		if err != nil {
			return nil, err
		}
		
		spec := NewDefaultPeriodCertificateSpec(id, tcertid, &txPub,  x509.KeyUsageDigitalSignature, extensions...)
		if raw, err = tcap.tca.createCertificateFromSpec(spec, in.Ts.Seconds, kdfKey); err != nil {
			Error.Println(err)
			return nil, err
		}
<<<<<<< HEAD
		set = append(set, &pb.TCert{raw, ks})
=======
		
		set = append(set, &pb.TCert{raw, pre_K0})
>>>>>>> 81828102
	}

	return &pb.TCertCreateSetResp{&pb.CertSet{in.Ts, in.Id, kdfKey, set}}, nil
}

// Generate encrypted extensions to be included into the TCert (TCertIndex, EnrollmentID and attributes).
func (tcap *TCAP) generateExtensions(tcertid *big.Int, tidx []byte, enrollmentCert *x509.Certificate, attributes []*pb.TCertAttribute) ([]pkix.Extension, []byte, error){
	// For each TCert we need to store and retrieve to the user the list of Ks used to encrypt the EnrollmentID and the attributes.
	extensions := make([]pkix.Extension, len(attributes))
	
	// Compute preK_1 to encrypt attributes and enrollment ID
	preK_1, err := tcap.tca.getPreKFrom(enrollmentCert)
	if err != nil {
		return nil, nil, err
	}
	
	mac := hmac.New(conf.GetDefaultHash(), preK_1)
	mac.Write(tcertid.Bytes())
	preK_0 := mac.Sum(nil)
	
	// Compute encrypted EnrollmentID
	mac = hmac.New(conf.GetDefaultHash(), preK_0)
	mac.Write([]byte("enrollmentID"))
	enrollmentIdKey := mac.Sum(nil)[:32]
	
	enrollmentID := []byte(enrollmentCert.Subject.CommonName)
	enrollmentID = append(enrollmentID, Padding...)
	
	encEnrollmentID, err := CBCEncrypt(enrollmentIdKey, enrollmentID)
	if err != nil {
		return nil, nil, err
	}
	
	// save k used to encrypt EnrollmentID
	//ks["enrollmentId"] = enrollmentIdKey
	
	attributeIdentifierIndex := 9
	count := 0
	attributesHeader := make(map[string]int)
	// Encrypt and append attributes to the extensions slice
	for _, a := range attributes {
		count++

		value := []byte(a.AttributeValue)
		
		//Save the position of the attribute extension on the header.
		attributesHeader[a.AttributeName] = count
		
		if viper.GetBool("tca.attribute-encryption.enabled") {
			mac = hmac.New(conf.GetDefaultHash(), preK_0)
			mac.Write([]byte(a.AttributeName))
			attributeKey := mac.Sum(nil)[:32]
			
			value = append(value, Padding...)
			value, err = CBCEncrypt(attributeKey, value)
			if err != nil {
				return nil, nil, err
			}
			
			// save k used to encrypt attribute
			//ks[a.AttributeName] = attributeKey
		}
		
		// Generate an ObjectIdentifier for the extension holding the attribute
		TCertEncAttributes := asn1.ObjectIdentifier{1, 2, 3, 4, 5, 6, attributeIdentifierIndex + count}
		
  		// Add the attribute extension to the extensions array
		extensions[count - 1] = pkix.Extension{Id: TCertEncAttributes, Critical: false, Value: value}
	}
	
	// Append the TCertIndex to the extensions
	extensions = append(extensions, pkix.Extension{Id: TCertEncTCertIndex, Critical: true, Value: tidx})
	
	// Append the encrypted EnrollmentID to the extensions
	extensions = append(extensions, pkix.Extension{Id: TCertEncEnrollmentID, Critical: false, Value: encEnrollmentID})
	
	// Append the attributes header if there was attributes to include in the TCert
	if len(attributes) > 0 {
		extensions = append(extensions, pkix.Extension{Id: TCertAttributesHeaders, Critical: false, Value: BuildAttributesHeader(attributesHeader)})
	}
	
	return extensions, preK_0, nil
}

// ReadCertificate reads a transaction certificate from the TCA.
func (tcap *TCAP) ReadCertificate(ctx context.Context, in *pb.TCertReadReq) (*pb.Cert, error) {
	Trace.Println("grpc TCAP:ReadCertificate")

	req := in.Req.Id
	id := in.Id.Id

	if req != id && tcap.tca.eca.readRole(req)&(int(pb.Role_VALIDATOR)|int(pb.Role_AUDITOR)) == 0 {
		return nil, errors.New("access denied")
	}

	raw, err := tcap.tca.eca.readCertificate(req, x509.KeyUsageDigitalSignature)
	if err != nil {
		return nil, err
	}
	cert, err := x509.ParseCertificate(raw)
	if err != nil {
		return nil, err
	}

	sig := in.Sig
	in.Sig = nil

	r, s := big.NewInt(0), big.NewInt(0)
	r.UnmarshalText(sig.R)
	s.UnmarshalText(sig.S)

	hash := utils.NewHash()
	raw, _ = proto.Marshal(in)
	hash.Write(raw)
	if ecdsa.Verify(cert.PublicKey.(*ecdsa.PublicKey), hash.Sum(nil), r, s) == false {
		return nil, errors.New("signature does not verify")
	}

	if in.Ts.Seconds != 0 {
		raw, err = tcap.tca.readCertificate1(id, in.Ts.Seconds)
	} else {
		raw, err = tcap.tca.readCertificateByHash(in.Hash.Hash)
	}
	if err != nil {
		return nil, err
	}

	return &pb.Cert{raw}, nil
}

// ReadCertificateSet reads a transaction certificate set from the TCA.  Not yet implemented.
func (tcap *TCAP) ReadCertificateSet(ctx context.Context, in *pb.TCertReadSetReq) (*pb.CertSet, error) {
	Trace.Println("grpc TCAP:ReadCertificateSet")

	req := in.Req.Id
	id := in.Id.Id

	if req != id && tcap.tca.eca.readRole(req)&int(pb.Role_AUDITOR) == 0 {
		return nil, errors.New("access denied")
	}

	raw, err := tcap.tca.eca.readCertificate(req, x509.KeyUsageDigitalSignature)
	if err != nil {
		return nil, err
	}
	cert, err := x509.ParseCertificate(raw)
	if err != nil {
		return nil, err
	}

	sig := in.Sig
	in.Sig = nil

	r, s := big.NewInt(0), big.NewInt(0)
	r.UnmarshalText(sig.R)
	s.UnmarshalText(sig.S)

	hash := utils.NewHash()
	raw, _ = proto.Marshal(in)
	hash.Write(raw)
	if ecdsa.Verify(cert.PublicKey.(*ecdsa.PublicKey), hash.Sum(nil), r, s) == false {
		return nil, errors.New("signature does not verify")
	}

	rows, err := tcap.tca.readCertificates(id, in.Ts.Seconds)
	if err != nil {
		return nil, err
	}
	defer rows.Close()

	var certs []*pb.TCert
	var kdfKey []byte
	for rows.Next() {
		var raw []byte
		if err = rows.Scan(&raw, &kdfKey); err != nil {
			return nil, err
		}

		// TODO: TCert must include attribute keys, we need to save them in the db when generating the batch of TCerts
		certs = append(certs, &pb.TCert{raw, make([]byte, 48)})
	}
	if err = rows.Err(); err != nil {
		return nil, err
	}

	return &pb.CertSet{in.Ts, in.Id, kdfKey, certs}, nil
}

// RevokeCertificate revokes a certificate from the TCA.  Not yet implemented.
func (tcap *TCAP) RevokeCertificate(context.Context, *pb.TCertRevokeReq) (*pb.CAStatus, error) {
	Trace.Println("grpc TCAP:RevokeCertificate")

	return nil, errors.New("not yet implemented")
}

// RevokeCertificateSet revokes a certificate set from the TCA.  Not yet implemented.
func (tcap *TCAP) RevokeCertificateSet(context.Context, *pb.TCertRevokeSetReq) (*pb.CAStatus, error) {
	Trace.Println("grpc TCAP:RevokeCertificateSet")

	return nil, errors.New("not yet implemented")
}

// ReadCertificateSets returns all certificates matching the filter criteria of the request.
func (tcaa *TCAA) ReadCertificateSets(ctx context.Context, in *pb.TCertReadSetsReq) (*pb.CertSets, error) {
	Trace.Println("grpc TCAA:ReadCertificateSets")

	req := in.Req.Id
	if tcaa.tca.eca.readRole(req)&int(pb.Role_AUDITOR) == 0 {
		return nil, errors.New("access denied")
	}

	raw, err := tcaa.tca.eca.readCertificate(req, x509.KeyUsageDigitalSignature)
	if err != nil {
		return nil, err
	}
	cert, err := x509.ParseCertificate(raw)
	if err != nil {
		return nil, err
	}

	sig := in.Sig
	in.Sig = nil

	r, s := big.NewInt(0), big.NewInt(0)
	r.UnmarshalText(sig.R)
	s.UnmarshalText(sig.S)

	hash := utils.NewHash()
	raw, _ = proto.Marshal(in)
	hash.Write(raw)
	if ecdsa.Verify(cert.PublicKey.(*ecdsa.PublicKey), hash.Sum(nil), r, s) == false {
		return nil, errors.New("signature does not verify")
	}

	users, err := tcaa.tca.eca.readUsers(int(in.Role))
	if err != nil {
		return nil, err
	}
	defer users.Close()

	begin := int64(0)
	end := int64(math.MaxInt64)
	if in.Begin != nil {
		begin = in.Begin.Seconds
	}
	if in.End != nil {
		end = in.End.Seconds
	}

	var sets []*pb.CertSet
	for users.Next() {
		var id string
		var role int
		if err = users.Scan(&id, &role); err != nil {
			return nil, err
		}

		rows, err := tcaa.tca.eca.readCertificateSets(id, begin, end)
		if err != nil {
			return nil, err
		}
		defer rows.Close()

		var certs []*pb.TCert
		var kdfKey []byte
		var timestamp int64
		timestamp = 0

		for rows.Next() {
			var cert []byte
			var ts int64

			if err = rows.Scan(&cert, &kdfKey, &ts); err != nil {
				return nil, err
			}

			if ts != timestamp {
				sets = append(sets, &pb.CertSet{&protobuf.Timestamp{Seconds: timestamp, Nanos: 0}, &pb.Identity{id}, kdfKey, certs})

				timestamp = ts
				certs = nil
			}
			
			// TODO: TCert must include attribute keys, we need to save them in the db when generating the batch of TCerts
			certs = append(certs, &pb.TCert{cert, make([]byte, 48)})
		}
		if err = rows.Err(); err != nil {
			return nil, err
		}

		sets = append(sets, &pb.CertSet{&protobuf.Timestamp{Seconds: timestamp, Nanos: 0}, &pb.Identity{id}, kdfKey, certs})
	}
	if err = users.Err(); err != nil {
		return nil, err
	}

	return &pb.CertSets{sets}, nil
}

// RevokeCertificate revokes a certificate from the TCA.  Not yet implemented.
func (tcaa *TCAA) RevokeCertificate(context.Context, *pb.TCertRevokeReq) (*pb.CAStatus, error) {
	Trace.Println("grpc TCAA:RevokeCertificate")

	return nil, errors.New("not yet implemented")
}

// RevokeCertificateSet revokes a certificate set from the TCA.  Not yet implemented.
func (tcaa *TCAA) RevokeCertificateSet(context.Context, *pb.TCertRevokeSetReq) (*pb.CAStatus, error) {
	Trace.Println("grpc TCAA:RevokeCertificateSet")

	return nil, errors.New("not yet implemented")
}

// PublishCRL requests the creation of a certificate revocation list from the TCA.  Not yet implemented.
func (tcaa *TCAA) PublishCRL(context.Context, *pb.TCertCRLReq) (*pb.CAStatus, error) {
	Trace.Println("grpc TCAA:CreateCRL")

	return nil, errors.New("not yet implemented")
}<|MERGE_RESOLUTION|>--- conflicted
+++ resolved
@@ -348,9 +348,9 @@
 		return nil, err
 	}
 	
-	attributes, err := 	tcap.requestAttributes(id,raw, in.Attributes)
+	attributes, err := tcap.requestAttributes(id,raw, in.Attributes)
 	if err != nil { 
-		attributes = make([]*pb.TCertAttribute,0)
+		return nil, err
 	}
 	cert, err := x509.ParseCertificate(raw)
 	if err != nil {
@@ -421,13 +421,8 @@
 			return nil, err
 		}
 		
-		// TODO: We are storing each K used on the TCert in the ks array (the second return value of this call), but not returning it to the user.
-		// We need to design a structure to return each TCert and the associated Ks.
-<<<<<<< HEAD
-		extensions, ks, err := tcap.generateExtensions(tcertid, encryptedTidx, cert, attributes)
-=======
-		extensions, pre_K0, err := tcap.generateExtensions(tcertid, encryptedTidx, cert, in.Attributes)
->>>>>>> 81828102
+		extensions, pre_K0, err := tcap.generateExtensions(tcertid, encryptedTidx, cert, attributes)
+
 		if err != nil {
 			return nil, err
 		}
@@ -437,12 +432,8 @@
 			Error.Println(err)
 			return nil, err
 		}
-<<<<<<< HEAD
-		set = append(set, &pb.TCert{raw, ks})
-=======
-		
+
 		set = append(set, &pb.TCert{raw, pre_K0})
->>>>>>> 81828102
 	}
 
 	return &pb.TCertCreateSetResp{&pb.CertSet{in.Ts, in.Id, kdfKey, set}}, nil
