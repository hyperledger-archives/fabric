/*
Copyright IBM Corp. 2016 All Rights Reserved.

Licensed under the Apache License, Version 2.0 (the "License");
you may not use this file except in compliance with the License.
You may obtain a copy of the License at

		 http://www.apache.org/licenses/LICENSE-2.0

Unless required by applicable law or agreed to in writing, software
distributed under the License is distributed on an "AS IS" BASIS,
WITHOUT WARRANTIES OR CONDITIONS OF ANY KIND, either express or implied.
See the License for the specific language governing permissions and
limitations under the License.
*/

package ca

import (
	"crypto/ecdsa"
	"crypto/hmac"
	"crypto/rand"
	"crypto/x509"
	"crypto/x509/pkix"
	"database/sql"
	"encoding/asn1"
	"encoding/base64"
	"errors"
	"io/ioutil"
	"math"
	"math/big"
	"strconv"
	"time"

	protobuf "google/protobuf"

	"github.com/golang/protobuf/proto"
	"github.com/hyperledger/fabric/core/crypto/abac"
	"github.com/hyperledger/fabric/core/crypto/primitives"
	"github.com/hyperledger/fabric/core/util"
	pb "github.com/hyperledger/fabric/membersrvc/protos"
	"github.com/spf13/viper"
	"golang.org/x/net/context"
	"google.golang.org/grpc"

	"google/protobuf"
)

var (
	// TCertEncTCertIndex is the ASN1 object identifier of the TCert index.
	TCertEncTCertIndex = asn1.ObjectIdentifier{1, 2, 3, 4, 5, 6, 7}

	// TCertEncEnrollmentID is the ASN1 object identifier of the enrollment id.
	TCertEncEnrollmentID = asn1.ObjectIdentifier{1, 2, 3, 4, 5, 6, 8}

	// TCertAttributesHeaders is the ASN1 object identifier of attributes header.
	TCertAttributesHeaders = asn1.ObjectIdentifier{1, 2, 3, 4, 5, 6, 9}

	// Padding for encryption.
	Padding = []byte{255, 255, 255, 255, 255, 255, 255, 255, 255, 255, 255, 255, 255, 255, 255, 255}
)

// TCA is the transaction certificate authority.
type TCA struct {
	*CA
	eca        *ECA
	hmacKey    []byte
	rootPreKey []byte
	preKeys    map[string][]byte
}

// TCAP serves the public GRPC interface of the TCA.
type TCAP struct {
	tca *TCA
}

// TCAA serves the administrator GRPC interface of the TCA.
type TCAA struct {
	tca *TCA
}

func initializeTCATables(db *sql.DB) error {
	return initializeCommonTables(db)
}

// NewTCA sets up a new TCA.
func NewTCA(eca *ECA) *TCA {
	tca := &TCA{NewCA("tca", initializeTCATables), eca, nil, nil, nil}

	err := tca.readHmacKey()
	if err != nil {
		Panic.Panicln(err)
	}

	err = tca.readRootPreKey()
	if err != nil {
		Panic.Panicln(err)
	}

	err = tca.initializePreKeyTree()
	if err != nil {
		Panic.Panicln(err)
	}
	return tca
}

// Read the hcmac key from the file system.
func (tca *TCA) readHmacKey() error {
	var cooked string
	raw, err := ioutil.ReadFile(tca.path + "/tca.hmac")
	if err != nil {
		key := make([]byte, 49)
		rand.Reader.Read(key)
		cooked = base64.StdEncoding.EncodeToString(key)

		err = ioutil.WriteFile(tca.path+"/tca.hmac", []byte(cooked), 0644)
		if err != nil {
			Panic.Panicln(err)
		}
	} else {
		cooked = string(raw)
	}

	tca.hmacKey, err = base64.StdEncoding.DecodeString(cooked)
	return err
}

// Read the root pre key from the file system.
func (tca *TCA) readRootPreKey() error {
	var cooked string
	raw, err := ioutil.ReadFile(tca.path + "/root_pk.hmac")
	if err != nil {
		key := make([]byte, 49)
		rand.Reader.Read(key)
		cooked = base64.StdEncoding.EncodeToString(key)

		err = ioutil.WriteFile(tca.path+"/root_pk.hmac", []byte(cooked), 0644)
		if err != nil {
			Panic.Panicln(err)
		}
	} else {
		cooked = string(raw)
	}

	tca.rootPreKey, err = base64.StdEncoding.DecodeString(cooked)
	return err
}

func (tca *TCA) calculatePreKey(variant []byte, preKey []byte) ([]byte, error) {
	mac := hmac.New(primitives.GetDefaultHash(), preKey)
	_, err := mac.Write(variant)
	if err != nil {
		return nil, err
	}
	return mac.Sum(nil), nil
}

func (tca *TCA) initializePreKeyNonRootGroup(group *AffiliationGroup) error {
	if group.parent.preKey == nil {
		//Initialize parent if it is not initialized yet.
		tca.initializePreKeyGroup(group.parent)
	}
	var err error
	group.preKey, err = tca.calculatePreKey([]byte(group.name), group.parent.preKey)
	return err
}

func (tca *TCA) initializePreKeyGroup(group *AffiliationGroup) error {
	if group.parentID == 0 {
		// This group is root ("top level")
		group.preKey = tca.rootPreKey
		return nil
	}
	return tca.initializePreKeyNonRootGroup(group)
}

func (tca *TCA) initializePreKeyTree() error {
	Trace.Println("Initializing Pre-Keys")
	groups, err := tca.eca.readAffiliationGroups()
	if err != nil {
		return err
	}
	tca.preKeys = make(map[string][]byte)
	for _, group := range groups {
		if group.preKey == nil {
			err = tca.initializePreKeyGroup(group)
			if err != nil {
				return err
			}
		}
		Trace.Println("Initializing Pre-Key for group '", group.name, "'")
		tca.preKeys[group.name] = group.preKey
	}

	return nil
}

func (tca *TCA) getPreKFrom(enrollmentCertificate *x509.Certificate) ([]byte, error) {
	_, _, affiliation, err := tca.eca.parseEnrollID(enrollmentCertificate.Subject.CommonName)
	if err != nil {
		return nil, err
	}
	preK := tca.preKeys[affiliation]
	if preK == nil {
		return nil, errors.New("Could not find a Pre-Key corresponding to affiliation group '" + affiliation + "'")
	}
	return preK, nil
}

// Start starts the TCA.
func (tca *TCA) Start(srv *grpc.Server) {
	tca.startTCAP(srv)
	tca.startTCAA(srv)

	tca.startValidityPeriodUpdate()
	Info.Println("TCA started.")
}

func (tca *TCA) startValidityPeriodUpdate() {
	if validityPeriodUpdateEnabled() {
		go updateValidityPeriod()
	}
}

func (tca *TCA) startTCAP(srv *grpc.Server) {
	pb.RegisterTCAPServer(srv, &TCAP{tca})
}

func (tca *TCA) startTCAA(srv *grpc.Server) {
	pb.RegisterTCAAServer(srv, &TCAA{tca})
}

// ReadCACertificate reads the certificate of the TCA.
func (tcap *TCAP) ReadCACertificate(ctx context.Context, in *pb.Empty) (*pb.Cert, error) {
	Trace.Println("gRPC TCAP:ReadCACertificate")

	return &pb.Cert{tcap.tca.raw}, nil
}

func (tcap *TCAP) selectValidAttributes(certRaw []byte) ([]*pb.TCertAttribute, error) {
	cert, err := x509.ParseCertificate(certRaw)
	if err != nil {
		return nil, err
	}

	ans := make([]*pb.TCertAttribute, 0)

	if cert.Extensions == nil {
		return ans, nil
	}
	currentTime := time.Now()
	for _, extension := range cert.Extensions {
		acaAtt := &pb.ACAAttribute{"", nil, &google_protobuf.Timestamp{0, 0}, &google_protobuf.Timestamp{0, 0}}

		if IsAttributeOID(extension.Id) {
			if err := proto.Unmarshal(extension.Value, acaAtt); err != nil {
				continue
			}

			if acaAtt.AttributeName == "" {
				continue
			}
			var from, to time.Time
			if acaAtt.ValidFrom != nil {
				from = time.Unix(acaAtt.ValidFrom.Seconds, int64(acaAtt.ValidFrom.Nanos))
			}
			if acaAtt.ValidTo != nil {
				to = time.Unix(acaAtt.ValidTo.Seconds, int64(acaAtt.ValidTo.Nanos))
			}

			//Check if the attribute still being valid.
			if (from.Before(currentTime) || from.Equal(currentTime)) && (to.IsZero() || to.After(currentTime)) {
				ans = append(ans, &pb.TCertAttribute{acaAtt.AttributeName, string(acaAtt.AttributeValue)})
			}
		}
	}
	return ans, nil
}

func (tcap *TCAP) requestAttributes(id string, ecert []byte, attributes []*pb.TCertAttribute) ([]*pb.TCertAttribute, error) {
	//TODO we are creation a new client connection per each ecer request. We should be implement a connections pool.
	sock, acaP, err := GetACAClient()
	if err != nil {
		return nil, err
	}
	defer sock.Close()
	attributesHash := make([]*pb.TCertAttributeHash, 0)

	for _, att := range attributes {
		attributeHash := pb.TCertAttributeHash{att.AttributeName, primitives.Hash([]byte(att.AttributeValue))}
		attributesHash = append(attributesHash, &attributeHash)
	}

	req := &pb.ACAAttrReq{
		Ts:         &google_protobuf.Timestamp{Seconds: time.Now().Unix(), Nanos: 0},
		Id:         &pb.Identity{id},
		ECert:      &pb.Cert{ecert},
		Attributes: attributesHash,
		Signature:  nil}

	var rawReq []byte
	rawReq, err = proto.Marshal(req)
	if err != nil {
		return nil, err
	}

	var r, s *big.Int

	r, s, err = primitives.ECDSASignDirect(tcap.tca.priv, rawReq)

	if err != nil {
		return nil, err
	}

	R, _ := r.MarshalText()
	S, _ := s.MarshalText()

	req.Signature = &pb.Signature{Type: pb.CryptoType_ECDSA, R: R, S: S}

	resp, err := acaP.RequestAttributes(context.Background(), req)
	if err != nil {
		return nil, err
	}

	if resp.Status == pb.ACAAttrResp_FAILURE {
		return nil, errors.New("Error fetching attributes.")
	}

	return tcap.selectValidAttributes(resp.Cert.Cert)

}

// CreateCertificateSet requests the creation of a new transaction certificate set by the TCA.
func (tcap *TCAP) CreateCertificateSet(ctx context.Context, in *pb.TCertCreateSetReq) (*pb.TCertCreateSetResp, error) {
	Trace.Println("gRPC TCAP:CreateCertificateSet")

	id := in.Id.Id
	raw, err := tcap.tca.eca.readCertificate(id, x509.KeyUsageDigitalSignature)
	if err != nil {
		return nil, err
	}

	var attributes = []*pb.TCertAttribute{}
	if in.Attributes != nil {
		attributes, err = tcap.requestAttributes(id, raw, in.Attributes)
		if err != nil {
			return nil, err
		}
	}

	cert, err := x509.ParseCertificate(raw)
	if err != nil {
		return nil, err
	}

	pub := cert.PublicKey.(*ecdsa.PublicKey)

	r, s := big.NewInt(0), big.NewInt(0)
	r.UnmarshalText(in.Sig.R)
	s.UnmarshalText(in.Sig.S)

	//sig := in.Sig
	in.Sig = nil

	hash := primitives.NewHash()
	raw, _ = proto.Marshal(in)
	hash.Write(raw)
	if ecdsa.Verify(pub, hash.Sum(nil), r, s) == false {
		return nil, errors.New("Signature verification failed")
	}

	// Generate nonce for TCertIndex
	nonce := make([]byte, 16) // 8 bytes rand, 8 bytes timestamp
	rand.Reader.Read(nonce[:8])

	mac := hmac.New(primitives.GetDefaultHash(), tcap.tca.hmacKey)
	raw, _ = x509.MarshalPKIXPublicKey(pub)
	mac.Write(raw)
	kdfKey := mac.Sum(nil)

	num := int(in.Num)
	if num == 0 {
		num = 1
	}

	// the batch of TCerts
	var set []*pb.TCert

	for i := 0; i < num; i++ {
		tcertid := util.GenerateIntUUID()

		// Compute TCertIndex
		tidx := []byte(strconv.Itoa(2*i + 1))
		tidx = append(tidx[:], nonce[:]...)
		tidx = append(tidx[:], Padding...)

		mac := hmac.New(primitives.GetDefaultHash(), kdfKey)
		mac.Write([]byte{1})
		extKey := mac.Sum(nil)[:32]

		mac = hmac.New(primitives.GetDefaultHash(), kdfKey)
		mac.Write([]byte{2})
		mac = hmac.New(primitives.GetDefaultHash(), mac.Sum(nil))
		mac.Write(tidx)

		one := new(big.Int).SetInt64(1)
		k := new(big.Int).SetBytes(mac.Sum(nil))
		k.Mod(k, new(big.Int).Sub(pub.Curve.Params().N, one))
		k.Add(k, one)

		tmpX, tmpY := pub.ScalarBaseMult(k.Bytes())
		txX, txY := pub.Curve.Add(pub.X, pub.Y, tmpX, tmpY)
		txPub := ecdsa.PublicKey{Curve: pub.Curve, X: txX, Y: txY}

		// Compute encrypted TCertIndex
		encryptedTidx, err := CBCEncrypt(extKey, tidx)
		if err != nil {
			return nil, err
		}

		extensions, preK0, err := tcap.generateExtensions(tcertid, encryptedTidx, cert, attributes)

		if err != nil {
			return nil, err
		}

		spec := NewDefaultPeriodCertificateSpec(id, tcertid, &txPub, x509.KeyUsageDigitalSignature, extensions...)
		if raw, err = tcap.tca.createCertificateFromSpec(spec, in.Ts.Seconds, kdfKey); err != nil {
			Error.Println(err)
			return nil, err
		}

		set = append(set, &pb.TCert{raw, preK0})
	}

	return &pb.TCertCreateSetResp{&pb.CertSet{in.Ts, in.Id, kdfKey, set}}, nil
}

// Generate encrypted extensions to be included into the TCert (TCertIndex, EnrollmentID and attributes).
func (tcap *TCAP) generateExtensions(tcertid *big.Int, tidx []byte, enrollmentCert *x509.Certificate, attributes []*pb.TCertAttribute) ([]pkix.Extension, []byte, error) {
	// For each TCert we need to store and retrieve to the user the list of Ks used to encrypt the EnrollmentID and the attributes.
	extensions := make([]pkix.Extension, len(attributes))

	// Compute preK_1 to encrypt attributes and enrollment ID
	preK1, err := tcap.tca.getPreKFrom(enrollmentCert)
	if err != nil {
		return nil, nil, err
	}

	mac := hmac.New(primitives.GetDefaultHash(), preK1)
	mac.Write(tcertid.Bytes())
	preK0 := mac.Sum(nil)

	// Compute encrypted EnrollmentID
	mac = hmac.New(primitives.GetDefaultHash(), preK0)
	mac.Write([]byte("enrollmentID"))
	enrollmentIDKey := mac.Sum(nil)[:32]

	enrollmentID := []byte(enrollmentCert.Subject.CommonName)
	enrollmentID = append(enrollmentID, Padding...)

	encEnrollmentID, err := CBCEncrypt(enrollmentIDKey, enrollmentID)
	if err != nil {
		return nil, nil, err
	}

	// save k used to encrypt EnrollmentID
<<<<<<< HEAD
	//ks["enrollmentId"] = enrollmentIdKey
=======
	ks["enrollmentId"] = enrollmentIDKey
>>>>>>> 0f7b6686

	attributeIdentifierIndex := 9
	count := 0
	attributesHeader := make(map[string]int)
	// Encrypt and append attributes to the extensions slice
	for _, a := range attributes {
		count++
		value := []byte(a.AttributeValue)

		//Save the position of the attribute extension on the header.
		attributesHeader[a.AttributeName] = count

		if viper.GetBool("tca.attribute-encryption.enabled") {
<<<<<<< HEAD
			value, err = abac.EncryptAttributeValuePK0(preK0, a.AttributeName, value)
=======
			mac = hmac.New(primitives.GetDefaultHash(), preK0)
			mac.Write([]byte(a.AttributeName))
			attributeKey := mac.Sum(nil)[:32]

			value = append(value, Padding...)
			value, err = CBCEncrypt(attributeKey, value)
>>>>>>> 0f7b6686
			if err != nil {
				return nil, nil, err
			}
		}

		// Generate an ObjectIdentifier for the extension holding the attribute
		TCertEncAttributes := asn1.ObjectIdentifier{1, 2, 3, 4, 5, 6, attributeIdentifierIndex + count}

		// Add the attribute extension to the extensions array
		extensions[count-1] = pkix.Extension{Id: TCertEncAttributes, Critical: false, Value: value}
	}

	// Append the TCertIndex to the extensions
	extensions = append(extensions, pkix.Extension{Id: TCertEncTCertIndex, Critical: true, Value: tidx})

	// Append the encrypted EnrollmentID to the extensions
	extensions = append(extensions, pkix.Extension{Id: TCertEncEnrollmentID, Critical: false, Value: encEnrollmentID})

	// Append the attributes header if there was attributes to include in the TCert
	if len(attributes) > 0 {
<<<<<<< HEAD
		headerValue := abac.BuildAttributesHeader(attributesHeader)
		if viper.GetBool("tca.attribute-encryption.enabled") {
			headerValue, err = abac.EncryptAttributeValuePK0(preK0, abac.HeaderAttributeName, headerValue)
			if err != nil {
				return nil, nil, err
			}
		}
		extensions = append(extensions, pkix.Extension{Id: TCertAttributesHeaders, Critical: false, Value: headerValue})
	}

	return extensions, preK0, nil
=======
		extensions = append(extensions, pkix.Extension{Id: TCertAttributesHeaders, Critical: false, Value: buildAttributesHeader(attributesHeader)})
	}

	return extensions, ks, nil
}

func buildAttributesHeader(attributesHeader map[string]int) []byte {
	var headerString string
	for k, v := range attributesHeader {
		headerString = headerString + k + "->" + strconv.Itoa(v) + "#"
	}
	return []byte(headerString)
>>>>>>> 0f7b6686
}

// ReadCertificate reads a transaction certificate from the TCA.
func (tcap *TCAP) ReadCertificate(ctx context.Context, in *pb.TCertReadReq) (*pb.Cert, error) {
	Trace.Println("gRPC TCAP:ReadCertificate")

	req := in.Req.Id
	id := in.Id.Id

	if req != id && tcap.tca.eca.readRole(req)&(int(pb.Role_VALIDATOR)|int(pb.Role_AUDITOR)) == 0 {
		return nil, errors.New("Access denied")
	}

	raw, err := tcap.tca.eca.readCertificate(req, x509.KeyUsageDigitalSignature)
	if err != nil {
		return nil, err
	}
	cert, err := x509.ParseCertificate(raw)
	if err != nil {
		return nil, err
	}

	sig := in.Sig
	in.Sig = nil

	r, s := big.NewInt(0), big.NewInt(0)
	r.UnmarshalText(sig.R)
	s.UnmarshalText(sig.S)

	hash := primitives.NewHash()
	raw, _ = proto.Marshal(in)
	hash.Write(raw)
	if ecdsa.Verify(cert.PublicKey.(*ecdsa.PublicKey), hash.Sum(nil), r, s) == false {
		return nil, errors.New("Signature verification failed")
	}

	if in.Ts.Seconds != 0 {
		raw, err = tcap.tca.readCertificate1(id, in.Ts.Seconds)
	} else {
		raw, err = tcap.tca.readCertificateByHash(in.Hash.Hash)
	}
	if err != nil {
		return nil, err
	}

	return &pb.Cert{raw}, nil
}

// ReadCertificateSet reads a transaction certificate set from the TCA.  Not yet implemented.
func (tcap *TCAP) ReadCertificateSet(ctx context.Context, in *pb.TCertReadSetReq) (*pb.CertSet, error) {
	Trace.Println("gRPC TCAP:ReadCertificateSet")

	req := in.Req.Id
	id := in.Id.Id

	if req != id && tcap.tca.eca.readRole(req)&int(pb.Role_AUDITOR) == 0 {
		return nil, errors.New("Access denied")
	}

	raw, err := tcap.tca.eca.readCertificate(req, x509.KeyUsageDigitalSignature)
	if err != nil {
		return nil, err
	}
	cert, err := x509.ParseCertificate(raw)
	if err != nil {
		return nil, err
	}

	sig := in.Sig
	in.Sig = nil

	r, s := big.NewInt(0), big.NewInt(0)
	r.UnmarshalText(sig.R)
	s.UnmarshalText(sig.S)

	hash := primitives.NewHash()
	raw, _ = proto.Marshal(in)
	hash.Write(raw)
	if ecdsa.Verify(cert.PublicKey.(*ecdsa.PublicKey), hash.Sum(nil), r, s) == false {
		return nil, errors.New("Signature verification failed")
	}

	rows, err := tcap.tca.readCertificates(id, in.Ts.Seconds)
	if err != nil {
		return nil, err
	}
	defer rows.Close()

	var certs []*pb.TCert
	var kdfKey []byte
	for rows.Next() {
		var raw []byte
		if err = rows.Scan(&raw, &kdfKey); err != nil {
			return nil, err
		}

		// TODO: TCert must include attribute keys, we need to save them in the db when generating the batch of TCerts
		certs = append(certs, &pb.TCert{raw, make([]byte, 48)})
	}
	if err = rows.Err(); err != nil {
		return nil, err
	}

	return &pb.CertSet{in.Ts, in.Id, kdfKey, certs}, nil
}

// RevokeCertificate revokes a certificate from the TCA.  Not yet implemented.
func (tcap *TCAP) RevokeCertificate(context.Context, *pb.TCertRevokeReq) (*pb.CAStatus, error) {
	Trace.Println("gRPC TCAP:RevokeCertificate")

	return nil, errors.New("TCAP:RevokeCertificate method not (yet) implemented")
}

// RevokeCertificateSet revokes a certificate set from the TCA.  Not yet implemented.
func (tcap *TCAP) RevokeCertificateSet(context.Context, *pb.TCertRevokeSetReq) (*pb.CAStatus, error) {
	Trace.Println("gRPC TCAP:RevokeCertificateSet")

	return nil, errors.New("TCAP:RevokeCertificateSet method not (yet) implemented")
}

//ReadCertificateSets returns all certificates matching the filter criteria of the request.
func (tcaa *TCAA) ReadCertificateSets(ctx context.Context, in *pb.TCertReadSetsReq) (*pb.CertSets, error) {
	Trace.Println("gRPC TCAA:ReadCertificateSets")

	req := in.Req.Id
	if tcaa.tca.eca.readRole(req)&int(pb.Role_AUDITOR) == 0 {
		return nil, errors.New("Access denied")
	}

	raw, err := tcaa.tca.eca.readCertificate(req, x509.KeyUsageDigitalSignature)
	if err != nil {
		return nil, err
	}
	cert, err := x509.ParseCertificate(raw)
	if err != nil {
		return nil, err
	}

	sig := in.Sig
	in.Sig = nil

	r, s := big.NewInt(0), big.NewInt(0)
	r.UnmarshalText(sig.R)
	s.UnmarshalText(sig.S)

	hash := primitives.NewHash()
	raw, _ = proto.Marshal(in)
	hash.Write(raw)
	if ecdsa.Verify(cert.PublicKey.(*ecdsa.PublicKey), hash.Sum(nil), r, s) == false {
		return nil, errors.New("Signature verification failed")
	}

	users, err := tcaa.tca.eca.readUsers(int(in.Role))
	if err != nil {
		return nil, err
	}
	defer users.Close()

	begin := int64(0)
	end := int64(math.MaxInt64)
	if in.Begin != nil {
		begin = in.Begin.Seconds
	}
	if in.End != nil {
		end = in.End.Seconds
	}

	var sets []*pb.CertSet
	for users.Next() {
		var id string
		var role int
		if err = users.Scan(&id, &role); err != nil {
			return nil, err
		}

		var rows *sql.Rows
		rows, err = tcaa.tca.eca.readCertificateSets(id, begin, end)
		if err != nil {
			return nil, err
		}
		defer rows.Close()

		var certs []*pb.TCert
		var kdfKey []byte
		var timestamp int64
		timestamp = 0

		for rows.Next() {
			var cert []byte
			var ts int64

			if err = rows.Scan(&cert, &kdfKey, &ts); err != nil {
				return nil, err
			}

			if ts != timestamp {
				sets = append(sets, &pb.CertSet{&protobuf.Timestamp{Seconds: timestamp, Nanos: 0}, &pb.Identity{id}, kdfKey, certs})

				timestamp = ts
				certs = nil
			}

			// TODO: TCert must include attribute keys, we need to save them in the db when generating the batch of TCerts
			certs = append(certs, &pb.TCert{cert, make([]byte, 48)})
		}
		if err = rows.Err(); err != nil {
			return nil, err
		}

		sets = append(sets, &pb.CertSet{&protobuf.Timestamp{Seconds: timestamp, Nanos: 0}, &pb.Identity{id}, kdfKey, certs})
	}
	if err = users.Err(); err != nil {
		return nil, err
	}

	return &pb.CertSets{sets}, nil
}

// RevokeCertificate revokes a certificate from the TCA.  Not yet implemented.
func (tcaa *TCAA) RevokeCertificate(context.Context, *pb.TCertRevokeReq) (*pb.CAStatus, error) {
	Trace.Println("gRPC TCAA:RevokeCertificate")

	return nil, errors.New("TCAA:RevokeCertificate method not (yet) implemented")
}

// RevokeCertificateSet revokes a certificate set from the TCA.  Not yet implemented.
func (tcaa *TCAA) RevokeCertificateSet(context.Context, *pb.TCertRevokeSetReq) (*pb.CAStatus, error) {
	Trace.Println("gRPC TCAA:RevokeCertificateSet")

	return nil, errors.New("TCAA:RevokeCertificateSet method not (yet) implemented")
}

// PublishCRL requests the creation of a certificate revocation list from the TCA.  Not yet implemented.
func (tcaa *TCAA) PublishCRL(context.Context, *pb.TCertCRLReq) (*pb.CAStatus, error) {
	Trace.Println("gRPC TCAA:CreateCRL")

	return nil, errors.New("TCAA:PublichCRL method not (yet) implemented")
}<|MERGE_RESOLUTION|>--- conflicted
+++ resolved
@@ -465,11 +465,7 @@
 	}
 
 	// save k used to encrypt EnrollmentID
-<<<<<<< HEAD
 	//ks["enrollmentId"] = enrollmentIdKey
-=======
-	ks["enrollmentId"] = enrollmentIDKey
->>>>>>> 0f7b6686
 
 	attributeIdentifierIndex := 9
 	count := 0
@@ -483,16 +479,7 @@
 		attributesHeader[a.AttributeName] = count
 
 		if viper.GetBool("tca.attribute-encryption.enabled") {
-<<<<<<< HEAD
 			value, err = abac.EncryptAttributeValuePK0(preK0, a.AttributeName, value)
-=======
-			mac = hmac.New(primitives.GetDefaultHash(), preK0)
-			mac.Write([]byte(a.AttributeName))
-			attributeKey := mac.Sum(nil)[:32]
-
-			value = append(value, Padding...)
-			value, err = CBCEncrypt(attributeKey, value)
->>>>>>> 0f7b6686
 			if err != nil {
 				return nil, nil, err
 			}
@@ -513,7 +500,6 @@
 
 	// Append the attributes header if there was attributes to include in the TCert
 	if len(attributes) > 0 {
-<<<<<<< HEAD
 		headerValue := abac.BuildAttributesHeader(attributesHeader)
 		if viper.GetBool("tca.attribute-encryption.enabled") {
 			headerValue, err = abac.EncryptAttributeValuePK0(preK0, abac.HeaderAttributeName, headerValue)
@@ -525,20 +511,6 @@
 	}
 
 	return extensions, preK0, nil
-=======
-		extensions = append(extensions, pkix.Extension{Id: TCertAttributesHeaders, Critical: false, Value: buildAttributesHeader(attributesHeader)})
-	}
-
-	return extensions, ks, nil
-}
-
-func buildAttributesHeader(attributesHeader map[string]int) []byte {
-	var headerString string
-	for k, v := range attributesHeader {
-		headerString = headerString + k + "->" + strconv.Itoa(v) + "#"
-	}
-	return []byte(headerString)
->>>>>>> 0f7b6686
 }
 
 // ReadCertificate reads a transaction certificate from the TCA.
