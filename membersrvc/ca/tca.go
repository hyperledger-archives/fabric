--- conflicted
+++ resolved
@@ -341,11 +341,7 @@
 	}
 
 	var attributes = []*pb.TCertAttribute{}
-<<<<<<< HEAD
-	if in.Attributes != nil {
-=======
 	if in.Attributes != nil && viper.GetBool("aca.enabled") {
->>>>>>> 32321b6d
 		attributes, err = tcap.requestAttributes(id, raw, in.Attributes)
 		if err != nil {
 			return nil, err
