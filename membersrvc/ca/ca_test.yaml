---
server:
        version: "0.1"
        rootpath: "."
        cadir: ".ca"
        port: ":50951"

        tls:
                certfile: ".ca/tlsca.cert"
                keyfile: ".ca/tlsca.priv"

###############################################################################
#
#    CLI section
#
###############################################################################
cli:

    # The address that the cli process will use for callbacks from chaincodes
    address: 0.0.0.0:30304



###############################################################################
#
#    REST section
#
###############################################################################
rest:

    # The address that the REST service will listen on for incoming requests.
    address: 0.0.0.0:5000




###############################################################################
#
#    Peer section
#
###############################################################################
peer:

    # Peer Version following version semantics as described here http://semver.org/
    # The Peer supplies this version in communications with other Peers
    version:  0.1.0

    # The Peer id is used for identifying this Peer instance.
    id: jdoe

    # The privateKey to be used by this peer
    privateKey: 794ef087680e2494fa4918fd8fb80fb284b50b57d321a31423fe42b9ccf6216047cea0b66fe8365a8e3f2a8140c6866cc45852e63124668bee1daa9c97da0c2a

    # The networkId allows for logical seperation of networks
    # networkId: dev
    # networkId: test
    networkId: dev

    Dockerfile:  |
        from hyperledger/fabric-baseimage:latest
        # Copy GOPATH src and install Peer
        COPY src $GOPATH/src
        RUN mkdir -p /var/hyperledger/db
        WORKDIR $GOPATH/src/github.com/hyperledger/fabric/peer/
        RUN CGO_CFLAGS=" " CGO_LDFLAGS="-lrocksdb -lstdc++ -lm -lz -lbz2 -lsnappy" go install && cp $GOPATH/src/github.com/hyperledger/fabric/peer/core.yaml $GOPATH/bin

    # The Address this Peer will listen on
    listenAddress: 0.0.0.0:30303
    # The Address this Peer will bind to for providing services
    address: 0.0.0.0:30303
    # Whether the Peer should programmatically determine the address to bind to. This case is useful for docker containers.
    addressAutoDetect: false


    # Logging settings
    logging:
        # Logging level, can be one of [error|warning|info|debug]
        # One of: CRITICAL | ERROR | WARNING | NOTICE | INFO | DEBUG
        level: DEBUG

    # Peer port to accept connections on
    port:    30303
    # Peer's setting for GOMAXPROCS
    gomaxprocs: 2
    workers: 2

    # Sync related configuration
    sync:
        blocks:
            # Channel size for readonly SyncBlocks messages channel for receiving blocks from oppositie Peer Endpoints.
            # NOTE: currently messages are not stored and forwarded, but rather lost if the channel write blocks.
            channelSize: 1
        state:
            snapshot:
                # Channel size for readonly syncStateSnapshot messages channel for receiving state deltas for snapshot from oppositie Peer Endpoints.
                # NOTE: currently messages are not stored and forwarded, but rather lost if the channel write blocks.
                channelSize: 50

    # Validator defines whether this peer is a validating peer or not, and if
    # it is enabled, what consensus plugin to load
    validator:
        enabled: true

        # Consensus plugin to use. The value is the name of the plugin, e.g. pbft, noops
        consensus: noops

        # List of validating peers. For MVP, assume list is static.
        replicas: 172.17.0.2:30303 172.17.0.3:30303 172.17.0.4:30303 172.17.0.5:30303

        events:
            # The address that the Event service will be enabled on the validator
            address: 0.0.0.0:31315

            # total number of events that could be buffered without blocking the validator sends
            buffersize: 100

            # milliseconds timeout for producer to send an event.
            # if < 0, if buffer full, unblocks immediately and not send
            # if 0, if buffer full, will block and guarantee the event will be sent out
            # if > 0, if buffer full, blocks till timeout
            timeout: 10
        validity-period:
            verification: false

    # TLS Settings for p2p communications
    tls:
        enabled:  false
        cert:
            file: testdata/server1.pem
        key:
            file: testdata/server1.key
        # The server name use to verify the hostname returned by TLS handshake
        serverhostoverride:

    # PKI member services properties
    pki:
        eca:
            paddr: localhost:50051
        tca:
            paddr: localhost:50551
        tlsca:
            paddr: localhost:50951

    # Peer discovery settings.  Controls how this peer discovers other peers
    discovery:

        # The root nodes are used for bootstrapping purposes, and generally supplied through ENV variables
        rootnode:

        # The duration of time between attempts to asks peers for their connected peers
        period:  5s

        ## leaving this in for example of sub map entry
        # testNodes:
        #    - node   : 1
        #      ip     : 127.0.0.1
        #      port   : 30303
        #    - node   : 2
        #      ip     : 127.0.0.1
        #      port   : 30303

        # Should the discovered nodes and their reputations
        # be stored in DB and persisted between restarts
        persist:    true

        # if peer discovery is off
        # the peer window will show
        # only what retrieved by active
        # peer [true/false]
        enabled:    true

        # number of workers that
        # tastes the peers for being
        # online [1..10]
        workers: 8

        # the period in seconds with which the discovery
        # tries to reconnect to successful nodes
        # 0 means the nodes are not reconnected
        touchPeriod: 600

        # the maximum nuber of nodes to reconnect to
        # -1 for unlimited
        touchMaxNodes: 100

    # Path on the file system where peer will store data
    fileSystemPath: /var/hyperledger/test

### NOTE: The validator section below is not needed and will be removed - BN
###############################################################################
#
#    Validator section
#
###############################################################################
validator:
    enabled: false
    address: 0.0.0.0:30304
    # TLS Settings for p2p communications
    tls:
        enabled:  false
        cert:
            file: testdata/server1.pem
        key:
            file: testdata/server1.key
        # The server name use to verify the hostname returned by TLS handshake
        serverhostoverride:
    # Peer discovery settings.  Controls how this peer discovers other peers
    discovery:

        # The root nodes are used for bootstrapping purposes, and generally supplied through ENV variables
        rootnode:

###############################################################################
#
#    VM section
#
###############################################################################
vm:

    # Endpoint of the vm management system.  For docker can be one of the following in general
    # unix:///var/run/docker.sock
    # http://localhost:2375
    endpoint: unix:///var/run/docker.sock


###############################################################################
#
#    Chaincode section
#
###############################################################################
chaincode:

    # The id is used by the Chaincode stub to register the executing ChaincodeID with the Peerand is generally supplied through ENV variables
    id:
        url:
        version:

    golang:

        # This is the basis for the Golang Dockerfile.  Additional commands will be appended depedendent upon the chaincode specification.
        Dockerfile:  |
            from hyperledger/fabric-baseimage
            COPY src $GOPATH/src
            WORKDIR $GOPATH

    #timeout in millisecs for starting up a container and waiting for Register to come through. 1sec should be plenty for chaincode unit tests
    startuptimeout: 1000

    #mode - options are "dev", "net"
    #dev - in dev mode, user runs the chaincode after starting validator from command line on local machine
    #net - in net mode validator will run chaincode in a docker container

    mode: net

    installpath: /opt/gopath/bin/

###############################################################################
#
#    Ledger section - ledger configuration encompases both the blockchain
#    and the state
#
###############################################################################
ledger:

  blockchain:

    # Define the genesis block
    genesisBlock:

      # Deploy chaincodes into the genesis block
      # chaincode:
      #   - id:
      #       url: github.com/hyperledger/fabric/core/example/chaincode/chaincode_example01
      #       version: 0.1.0
      #     type: GOLANG
      #     constructor:
      #       func: init
      #       args:
      #         - alice
      #         - "4"
      #         - bob
      #         - "10"

    state:

      # Control the number state deltas that are maintained. This takes additional
      # disk space, but allow the state to be rolled backwards and forwards
      # without the need to replay transactions.
      deltaHistorySize: 500

    # The data structure in which the state will be stored. Different data
    # structures may offer different performance characteristics. Options are
    # 'buckettree' and 'trie'. If not set, the default data structure is the
    # 'buckettree'. This CANNOT be changed after the DB has been created.
    dataStructure: buckettree

    deploy-system-chaincode: true
###############################################################################
#
#    Security section -
#
###############################################################################
security:
    enabled: false
    # To enroll NVP or VP with Member Services PKI. These parameters are for
    # 1 time use. They will not be valid the subsequent times without un-enroll
    enrollID: nepumuk
    enrollSecret: 9gvZQRwhUq9q
    # To enable privacy and confidentiality of transactions (requires security to be enabled)
    privacy: false

ports:
        ecaP: ":50051"
        ecaA: ":50052"
        tcaP: ":50551"
        tcaA: ":50552"
        tlscaP: ":50951"
        tlscaA: ":50952"

hosts:
        eca: localhost
        tca: localhost
        tlsca: localhost

tca:
          attribute-encryption:
                 enabled: true

eca:
        affiliations:
           banks_and_institutions:
              banks:
<<<<<<< HEAD
                  bank_a
                  bank_b
                  bank_c
              institutions:
                  institution_a
=======
                  - bank_a
                  - bank_b
                  - bank_c
              institutions:
                  - institution_a
>>>>>>> d9386456
        users:
                # <EnrollmentID>: <system_role (1:client, 2: peer, 4: validator, 8: auditor)> <EnrollmentPWD> <Affiliation> <Affiliation_Role>
                lukas: 1 NPKYL39uKbkj bank_a    00001
                system_chaincode_invoker: 1 DRJ20pEql15a institution_a 00002
                diego: 1 DRJ23pEQl16a institution_a     00003
                jim: 1 6avZQLwcUe9b bank_a      00004
                binhn: 1 7avZQLwcUe9q institution_a     00005
                WebAppAdmin: 1 DJY27pEnl16d institution_a 00002 # Node.js UT user. Do not modify.

aca:
    attributes:
        attribute-entry-0: diego;institution_a;company;ACompany;2015-01-01T00:00:00-03:00;;
        attribute-entry-1: diego;institution_a;position;Software Staff;2015-01-01T00:00:00-03:00;2015-07-12T23:59:59-03:00;
        attribute-entry-2: diego;institution_a;position;Software Engineer;2015-07-13T00:00:00-03:00;;
        attribute-entry-3: user2,;bank_a;company;ACompany;2001-02-02T00:00:00-03:00;;
        attribute-entry-4: user2;bank_a;position;Project Manager;2001-02-02T00:00:00-03:00;;
        attribute-entry-5: binhn,;bank_a;company;ACompany;2015-01-01T00:00:00-03:00;;
        attribute-entry-6: binhn;bank_a;position;Technical Leader;2015-01-01T00:00:00-03:00;;
    address: localhost:50951
    server-name: acap
    enabled: true

pki:
        validity-period:
            update: false
            chaincodeHash: 6091c3abd07c18edd6ef48ae24cfe409522f7defb51e4103dfa61ca3012386380c1b179f904375e253f20f4b2c5c848299988e65d8b80cb3f6b3d848b6fb2230
            tls:
                    enabled: false
                    cert:
                            file: testdata/server1.pem
                    key:
                            file: testdata/server1.key

            devops-address: 0.0.0.0:30303

        ca:
            subject:
                organization: Hyperledger
                country: US<|MERGE_RESOLUTION|>--- conflicted
+++ resolved
@@ -330,19 +330,11 @@
         affiliations:
            banks_and_institutions:
               banks:
-<<<<<<< HEAD
-                  bank_a
-                  bank_b
-                  bank_c
-              institutions:
-                  institution_a
-=======
                   - bank_a
                   - bank_b
                   - bank_c
               institutions:
                   - institution_a
->>>>>>> d9386456
         users:
                 # <EnrollmentID>: <system_role (1:client, 2: peer, 4: validator, 8: auditor)> <EnrollmentPWD> <Affiliation> <Affiliation_Role>
                 lukas: 1 NPKYL39uKbkj bank_a    00001
