--- conflicted
+++ resolved
@@ -281,11 +281,7 @@
 		return nil, err
 	}
 
-<<<<<<< HEAD
-	var fetchResult pb.FetchAttrsResult
-=======
 	fetchResult := pb.FetchAttrsResult{pb.FetchAttrsResult_SUCCESS, ""}
->>>>>>> 32321b6d
 	switch {
 	case state == 0:
 		// initial request, create encryption challenge
@@ -373,21 +369,12 @@
 		}
 		if role == int(pb.Role_CLIENT) {
 			//Only client have to fetch attributes.
-<<<<<<< HEAD
-			err = ecap.fetchAttributes(&pb.Cert{sraw})
-			if err != nil {
-				fetchResult = pb.FetchAttrsResult{pb.FetchAttrsResult_FAILURE, err.Error()}
-
-			} else {
-				fetchResult = pb.FetchAttrsResult{pb.FetchAttrsResult_SUCCESS, ""}
-=======
 			if viper.GetBool("aca.enabled") {
 				err = ecap.fetchAttributes(&pb.Cert{sraw})
 				if err != nil {
 					fetchResult = pb.FetchAttrsResult{pb.FetchAttrsResult_FAILURE, err.Error()}
 
 				}
->>>>>>> 32321b6d
 			}
 		}
 		return &pb.ECertCreateResp{&pb.CertPair{sraw, eraw}, &pb.Token{ecap.eca.obcKey}, obcECKey, nil, &fetchResult}, nil
