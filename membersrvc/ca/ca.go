/*
Copyright IBM Corp. 2016 All Rights Reserved.

Licensed under the Apache License, Version 2.0 (the "License");
you may not use this file except in compliance with the License.
You may obtain a copy of the License at

		 http://www.apache.org/licenses/LICENSE-2.0

Unless required by applicable law or agreed to in writing, software
distributed under the License is distributed on an "AS IS" BASIS,
WITHOUT WARRANTIES OR CONDITIONS OF ANY KIND, either express or implied.
See the License for the specific language governing permissions and
limitations under the License.
*/

package ca

import (
	"crypto/ecdsa"
	"crypto/rand"
	"crypto/x509"
	"crypto/x509/pkix"
	"database/sql"
	"encoding/pem"
	"errors"
	"io/ioutil"
	"math/big"
	"os"
	"strconv"
	"strings"
	"time"

	"github.com/hyperledger/fabric/core/crypto/primitives"
	pb "github.com/hyperledger/fabric/membersrvc/protos"
	_ "github.com/mattn/go-sqlite3" // TODO: justify this blank import or remove
)

// CA is the base certificate authority.
type CA struct {
	db *sql.DB

	path string

	priv *ecdsa.PrivateKey
	cert *x509.Certificate
	raw  []byte
}

<<<<<<< HEAD
//CertificateSpec is the certificate spec defines the parameter used to create a new certificate.
=======
// CertificateSpec defines the parameter used to create a new certificate.
>>>>>>> ddcfebd9
type CertificateSpec struct {
	id           string
	commonName   string
	serialNumber *big.Int
	pub          interface{}
	usage        x509.KeyUsage
	NotBefore    *time.Time
	NotAfter     *time.Time
	ext          *[]pkix.Extension
}

// AffiliationGroup struct
type AffiliationGroup struct {
	name     string
	parentID int64
	parent   *AffiliationGroup
	preKey   []byte
}

<<<<<<< HEAD
//NewCertificateSpec creates a new certificate spec
=======
// NewCertificateSpec creates a new certificate spec
//
>>>>>>> ddcfebd9
func NewCertificateSpec(id string, commonName string, serialNumber *big.Int, pub interface{}, usage x509.KeyUsage, notBefore *time.Time, notAfter *time.Time, opt ...pkix.Extension) *CertificateSpec {
	spec := new(CertificateSpec)
	spec.id = id
	spec.commonName = commonName
	spec.serialNumber = serialNumber
	spec.pub = pub
	spec.usage = usage
	spec.NotBefore = notBefore
	spec.NotAfter = notAfter
	spec.ext = &opt
	return spec
}

<<<<<<< HEAD
//NewDefaultPeriodCertificateSpec creates a new certificate spec with notBefore a minute ago and not after 90 days from notBefore.
=======
// NewDefaultPeriodCertificateSpec creates a new certificate spec with notBefore a minute ago and not after 90 days from notBefore.
//
>>>>>>> ddcfebd9
func NewDefaultPeriodCertificateSpec(id string, serialNumber *big.Int, pub interface{}, usage x509.KeyUsage, opt ...pkix.Extension) *CertificateSpec {
	return NewDefaultPeriodCertificateSpecWithCommonName(id, id, serialNumber, pub, usage, opt...)
}

<<<<<<< HEAD
//NewDefaultPeriodCertificateSpecWithCommonName creates a new certificate spec with notBefore a minute ago and not after 90 days from notBefore and a specifc commonName.
=======
// NewDefaultPeriodCertificateSpecWithCommonName creates a new certificate spec with notBefore a minute ago and not after 90 days from notBefore and a specifc commonName.
//
>>>>>>> ddcfebd9
func NewDefaultPeriodCertificateSpecWithCommonName(id string, commonName string, serialNumber *big.Int, pub interface{}, usage x509.KeyUsage, opt ...pkix.Extension) *CertificateSpec {
	notBefore := time.Now().Add(-1 * time.Minute)
	notAfter := notBefore.Add(time.Hour * 24 * 90)
	return NewCertificateSpec(id, commonName, serialNumber, pub, usage, &notBefore, &notAfter, opt...)
}

<<<<<<< HEAD
//NewDefaultCertificateSpec creates a new certificate spec with serialNumber = 1, notBefore a minute ago and not after 90 days from notBefore.
=======
// NewDefaultCertificateSpec creates a new certificate spec with serialNumber = 1, notBefore a minute ago and not after 90 days from notBefore.
//
>>>>>>> ddcfebd9
func NewDefaultCertificateSpec(id string, pub interface{}, usage x509.KeyUsage, opt ...pkix.Extension) *CertificateSpec {
	serialNumber := big.NewInt(1)
	return NewDefaultPeriodCertificateSpec(id, serialNumber, pub, usage, opt...)
}

<<<<<<< HEAD
//NewDefaultCertificateSpecWithCommonName creates a new certificate spec with serialNumber = 1, notBefore a minute ago and not after 90 days from notBefore and a specific commonName.
=======
// NewDefaultCertificateSpecWithCommonName creates a new certificate spec with serialNumber = 1, notBefore a minute ago and not after 90 days from notBefore and a specific commonName.
//
>>>>>>> ddcfebd9
func NewDefaultCertificateSpecWithCommonName(id string, commonName string, pub interface{}, usage x509.KeyUsage, opt ...pkix.Extension) *CertificateSpec {
	serialNumber := big.NewInt(1)
	return NewDefaultPeriodCertificateSpecWithCommonName(id, commonName, serialNumber, pub, usage, opt...)
}

<<<<<<< HEAD
//GetID Returns the id of the certificate spec.
=======
// GetID returns the spec's ID field/value
//
>>>>>>> ddcfebd9
func (spec *CertificateSpec) GetID() string {
	return spec.id
}

<<<<<<< HEAD
//GetCommonName returns the common name of the certificate.
=======
// GetCommonName returns the spec's Common Name field/value
//
>>>>>>> ddcfebd9
func (spec *CertificateSpec) GetCommonName() string {
	return spec.commonName
}

<<<<<<< HEAD
//GetSerialNumber returns the serial number of the certificate.
=======
// GetSerialNumber returns the spec's Serial Number field/value
//
>>>>>>> ddcfebd9
func (spec *CertificateSpec) GetSerialNumber() *big.Int {
	return spec.serialNumber
}

<<<<<<< HEAD
//GetPublicKey returns the public key of the certificate.
=======
// GetPublicKey returns the spec's Public Key field/value
//
>>>>>>> ddcfebd9
func (spec *CertificateSpec) GetPublicKey() interface{} {
	return spec.pub
}

<<<<<<< HEAD
//GetUsage returns the usage of the certificate.
=======
// GetUsage returns the spec's usage (which is the x509.KeyUsage) field/value
//
>>>>>>> ddcfebd9
func (spec *CertificateSpec) GetUsage() x509.KeyUsage {
	return spec.usage
}

<<<<<<< HEAD
//GetNotBefore returns the date which the certificate is valid from.
=======
// GetNotBefore returns the spec NotBefore (time.Time) field/value
//
>>>>>>> ddcfebd9
func (spec *CertificateSpec) GetNotBefore() *time.Time {
	return spec.NotBefore
}

<<<<<<< HEAD
//GetNotAfter returns the date which the certificate is valid to.
=======
// GetNotAfter returns the spec NotAfter (time.Time) field/value
//
>>>>>>> ddcfebd9
func (spec *CertificateSpec) GetNotAfter() *time.Time {
	return spec.NotAfter
}

<<<<<<< HEAD
//GetOrganization returns the organization of the certificate.
=======
// GetOrganization returns the spec's Organization field/value
//
>>>>>>> ddcfebd9
func (spec *CertificateSpec) GetOrganization() string {
	return GetConfigString("pki.ca.subject.organization")
}

<<<<<<< HEAD
//GetCountry returns the country of the certificate.
=======
// GetCountry returns the spec's Country field/value
//
>>>>>>> ddcfebd9
func (spec *CertificateSpec) GetCountry() string {
	return GetConfigString("pki.ca.subject.country")
}

<<<<<<< HEAD
//GetSubjectKeyId returns the subject key id of the certificate.
func (spec *CertificateSpec) GetSubjectKeyId() *[]byte {
	return &[]byte{1, 2, 3, 4}
}

//GetSignatureAlgorithm returns the signature algorithm used in the certificate.
=======
// GetSubjectKeyID returns the spec's subject KeyID
//
func (spec *CertificateSpec) GetSubjectKeyID() *[]byte {
	return &[]byte{1, 2, 3, 4}
}

// GetSignatureAlgorithm returns the X509.SignatureAlgorithm field/value
//
>>>>>>> ddcfebd9
func (spec *CertificateSpec) GetSignatureAlgorithm() x509.SignatureAlgorithm {
	return x509.ECDSAWithSHA384
}

<<<<<<< HEAD
//GetExtensions returns the certificate extensions.
=======
// GetExtensions returns the sepc's extensions
//
>>>>>>> ddcfebd9
func (spec *CertificateSpec) GetExtensions() *[]pkix.Extension {
	return spec.ext
}

type TableInitializer func(*sql.DB) error

func initializeCommonTables(db *sql.DB) error {
	if _, err := db.Exec("CREATE TABLE IF NOT EXISTS Certificates (row INTEGER PRIMARY KEY, id VARCHAR(64), timestamp INTEGER, usage INTEGER, cert BLOB, hash BLOB, kdfkey BLOB)"); err != nil {
		return err
	}
	if _, err := db.Exec("CREATE TABLE IF NOT EXISTS Users (row INTEGER PRIMARY KEY, id VARCHAR(64), enrollmentId VARCHAR(100), role INTEGER, token BLOB, state INTEGER, key BLOB)"); err != nil {
		return err
	}
	if _, err := db.Exec("CREATE TABLE IF NOT EXISTS AffiliationGroups (row INTEGER PRIMARY KEY, name VARCHAR(64), parent INTEGER, FOREIGN KEY(parent) REFERENCES AffiliationGroups(row))"); err != nil {
		return err
	}
	return nil
}

// NewCA sets up a new CA.
func NewCA(name string, initTables TableInitializer) *CA {
	ca := new(CA)
	ca.path = GetConfigString("server.rootpath") + "/" + GetConfigString("server.cadir")

	if _, err := os.Stat(ca.path); err != nil {
		Info.Println("Fresh start; creating databases, key pairs, and certificates.")

		if err := os.MkdirAll(ca.path, 0755); err != nil {
			Panic.Panicln(err)
		}
	}

	// open or create certificate database
	db, err := sql.Open("sqlite3", ca.path+"/"+name+".db")
	if err != nil {
		Panic.Panicln(err)
	}

	if err = db.Ping(); err != nil {
		Panic.Panicln(err)
	}

	if err = initTables(db); err != nil {
		Panic.Panicln(err)
	}
	ca.db = db

	// read or create signing key pair
	priv, err := ca.readCAPrivateKey(name)
	if err != nil {
		priv = ca.createCAKeyPair(name)
	}
	ca.priv = priv

	// read CA certificate, or create a self-signed CA certificate
	raw, err := ca.readCACertificate(name)
	if err != nil {
		raw = ca.createCACertificate(name, &ca.priv.PublicKey)
	}
	cert, err := x509.ParseCertificate(raw)
	if err != nil {
		Panic.Panicln(err)
	}

	ca.raw = raw
	ca.cert = cert

	return ca
}

// Close closes down the CA.
func (ca *CA) Close() {
	ca.db.Close()
}

func (ca *CA) createCAKeyPair(name string) *ecdsa.PrivateKey {
	Trace.Println("Creating CA key pair.")

	curve := primitives.GetDefaultCurve()

	priv, err := ecdsa.GenerateKey(curve, rand.Reader)
	if err == nil {
		raw, _ := x509.MarshalECPrivateKey(priv)
		cooked := pem.EncodeToMemory(
			&pem.Block{
				Type:  "ECDSA PRIVATE KEY",
				Bytes: raw,
			})
		err = ioutil.WriteFile(ca.path+"/"+name+".priv", cooked, 0644)
		if err != nil {
			Panic.Panicln(err)
		}

		raw, _ = x509.MarshalPKIXPublicKey(&priv.PublicKey)
		cooked = pem.EncodeToMemory(
			&pem.Block{
				Type:  "ECDSA PUBLIC KEY",
				Bytes: raw,
			})
		err = ioutil.WriteFile(ca.path+"/"+name+".pub", cooked, 0644)
		if err != nil {
			Panic.Panicln(err)
		}
	}
	if err != nil {
		Panic.Panicln(err)
	}

	return priv
}

func (ca *CA) readCAPrivateKey(name string) (*ecdsa.PrivateKey, error) {
	Trace.Println("Reading CA private key.")

	cooked, err := ioutil.ReadFile(ca.path + "/" + name + ".priv")
	if err != nil {
		return nil, err
	}

	block, _ := pem.Decode(cooked)
	return x509.ParseECPrivateKey(block.Bytes)
}

func (ca *CA) createCACertificate(name string, pub *ecdsa.PublicKey) []byte {
	Trace.Println("Creating CA certificate.")

	raw, err := ca.newCertificate(name, pub, x509.KeyUsageDigitalSignature|x509.KeyUsageCertSign, nil)
	if err != nil {
		Panic.Panicln(err)
	}

	cooked := pem.EncodeToMemory(
		&pem.Block{
			Type:  "CERTIFICATE",
			Bytes: raw,
		})
	err = ioutil.WriteFile(ca.path+"/"+name+".cert", cooked, 0644)
	if err != nil {
		Panic.Panicln(err)
	}

	return raw
}

func (ca *CA) readCACertificate(name string) ([]byte, error) {
	Trace.Println("Reading CA certificate.")

	cooked, err := ioutil.ReadFile(ca.path + "/" + name + ".cert")
	if err != nil {
		return nil, err
	}

	block, _ := pem.Decode(cooked)
	return block.Bytes, nil
}

func (ca *CA) createCertificate(id string, pub interface{}, usage x509.KeyUsage, timestamp int64, kdfKey []byte, opt ...pkix.Extension) ([]byte, error) {
	spec := NewDefaultCertificateSpec(id, pub, usage, opt...)
	return ca.createCertificateFromSpec(spec, timestamp, kdfKey)
}

func (ca *CA) createCertificateFromSpec(spec *CertificateSpec, timestamp int64, kdfKey []byte) ([]byte, error) {
	Trace.Println("Creating certificate for " + spec.GetID() + ".")

	raw, err := ca.newCertificateFromSpec(spec)
	if err != nil {
		Error.Println(err)
		return nil, err
	}

	hash := primitives.NewHash()
	hash.Write(raw)
	if _, err = ca.db.Exec("INSERT INTO Certificates (id, timestamp, usage, cert, hash, kdfkey) VALUES (?, ?, ?, ?, ?, ?)", spec.GetID(), timestamp, spec.GetUsage(), raw, hash.Sum(nil), kdfKey); err != nil {
		Error.Println(err)
	}

	return raw, err
}

func (ca *CA) newCertificate(id string, pub interface{}, usage x509.KeyUsage, ext []pkix.Extension) ([]byte, error) {
	spec := NewDefaultCertificateSpec(id, pub, usage, ext...)
	return ca.newCertificateFromSpec(spec)
}

func (ca *CA) newCertificateFromSpec(spec *CertificateSpec) ([]byte, error) {
	notBefore := spec.GetNotBefore()
	notAfter := spec.GetNotAfter()

	parent := ca.cert
	isCA := parent == nil

	tmpl := x509.Certificate{
		SerialNumber: spec.GetSerialNumber(),
		Subject: pkix.Name{
			CommonName:   spec.GetCommonName(),
			Organization: []string{spec.GetOrganization()},
			Country:      []string{spec.GetCountry()},
		},
		NotBefore: *notBefore,
		NotAfter:  *notAfter,

		SubjectKeyId:       *spec.GetSubjectKeyID(),
		SignatureAlgorithm: spec.GetSignatureAlgorithm(),
		KeyUsage:           spec.GetUsage(),

		BasicConstraintsValid: true,
		IsCA: isCA,
	}

	if len(*spec.GetExtensions()) > 0 {
		tmpl.Extensions = *spec.GetExtensions()
		tmpl.ExtraExtensions = *spec.GetExtensions()
	}
	if isCA {
		parent = &tmpl
	}

	raw, err := x509.CreateCertificate(
		rand.Reader,
		&tmpl,
		parent,
		spec.GetPublicKey(),
		ca.priv,
	)
	if isCA && err != nil {
		Panic.Panicln(err)
	}

	return raw, err
}

func (ca *CA) readCertificate(id string, usage x509.KeyUsage) ([]byte, error) {
	Trace.Println("Reading certificate for " + id + ".")

	var raw []byte
	err := ca.db.QueryRow("SELECT cert FROM Certificates WHERE id=? AND usage=?", id, usage).Scan(&raw)

	return raw, err
}

func (ca *CA) readCertificate1(id string, ts int64) ([]byte, error) {
	Trace.Println("Reading certificate for " + id + ".")

	var raw []byte
	err := ca.db.QueryRow("SELECT cert FROM Certificates WHERE id=? AND timestamp=?", id, ts).Scan(&raw)

	return raw, err
}

func (ca *CA) readCertificates(id string, opt ...int64) (*sql.Rows, error) {
	Trace.Println("Reading certificatess for " + id + ".")

	if len(opt) > 0 && opt[0] != 0 {
		return ca.db.Query("SELECT cert, kdfkey FROM Certificates WHERE id=? AND timestamp=? ORDER BY usage", id, opt[0])
	}

	return ca.db.Query("SELECT cert, kdfkey FROM Certificates WHERE id=?", id)
}

func (ca *CA) readCertificateSets(id string, start, end int64) (*sql.Rows, error) {
	Trace.Println("Reading certificate sets for " + id + ".")

	return ca.db.Query("SELECT cert, kdfKey, timestamp FROM Certificates WHERE id=? AND timestamp BETWEEN ? AND ? ORDER BY timestamp", id, start, end)
}

func (ca *CA) readCertificateByHash(hash []byte) ([]byte, error) {
	Trace.Println("Reading certificate for hash " + string(hash) + ".")

	var raw []byte
	row := ca.db.QueryRow("SELECT cert FROM Certificates WHERE hash=?", hash)
	err := row.Scan(&raw)

	return raw, err
}

func (ca *CA) isValidAffiliation(affiliation string) (bool, error) {
	Trace.Println("Validating affiliation: " + affiliation)

	var count int
	var err error
	err = ca.db.QueryRow("SELECT count(row) FROM AffiliationGroups WHERE name=?", affiliation).Scan(&count)
	if err != nil {
		Trace.Println("Affiliation <" + affiliation + "> is INVALID.")

		return false, err
	}
	Trace.Println("Affiliation <" + affiliation + "> is VALID.")

	return count == 1, nil
}

//
// Determine if affiliation is required for a given registration request.
//
// Affiliation is required if the role is client or peer.
// Affiliation is not required if the role is validator or auditor.
// 1: client, 2: peer, 4: validator, 8: auditor
//

func (ca *CA) requireAffiliation(role pb.Role) bool {
	roleStr, _ := MemberRoleToString(role)
	Trace.Println("Assigned role is: " + roleStr + ".")

	return role != pb.Role_VALIDATOR && role != pb.Role_AUDITOR
}

<<<<<<< HEAD
func (ca *CA) validateAndGenerateEnrollID(id, affiliation, affiliationRole string, role pb.Role) (string, error) {
	roleStr, _ := MemberRoleToString(role)
	Trace.Println("Validating and generating enrollId for user id: " + id + ", affiliation: " + affiliation + ", affiliation_role: " + affiliationRole + ", role: " + roleStr + ".")
=======
// validateAndGenerateEnrollID validates the affiliation subject
func (ca *CA) validateAndGenerateEnrollID(id, affiliation, affiliationRole string, role pb.Role) (string, error) {
	roleStr, _ := MemberRoleToString(role)
	Trace.Println("Validating and generating enrollID for user id: " + id + ", affiliation: " + affiliation + ", affiliationRole: " + affiliationRole + ", role: " + roleStr + ".")
>>>>>>> ddcfebd9

	// Check whether the affiliation is required for the current user.
	//
	// Affiliation is required if the role is client or peer.
	// Affiliation is not required if the role is validator or auditor.
	if ca.requireAffiliation(role) {
		valid, err := ca.isValidAffiliation(affiliation)
		if err != nil {
			return "", err
		}

		if !valid {
			Trace.Println("Invalid affiliation group: ")
			return "", errors.New("Invalid affiliation group " + affiliation)
		}

		return ca.generateEnrollID(id, affiliationRole, affiliation)
	}

	return "", nil
}

// registerUser registers a new member with the CA
//
<<<<<<< HEAD
// This method registers a new member with the CA.
//
func (ca *CA) registerUser(id, affiliation, affiliationRole string, role pb.Role, opt ...string) (string, error) {
	roleStr, _ := MemberRoleToString(role)
	Trace.Println("Received request to register user with id: " + id + ", affiliation: " + affiliation + ", affiliation_role: " + affiliationRole + ", role: " + roleStr + ".")
=======
func (ca *CA) registerUser(id, affiliation, affiliationRole string, role pb.Role, opt ...string) (string, error) {
	roleStr, _ := MemberRoleToString(role)
	Trace.Println("Received request to register user with id: " + id + ", affiliation: " + affiliation + ", affiliationRole: " + affiliationRole + ", role: " + roleStr + ".")
>>>>>>> ddcfebd9

	var tok string
	var err error
	var enrollID string
	enrollID, err = ca.validateAndGenerateEnrollID(id, affiliation, affiliationRole, role)

	if err != nil {
		return "", err
	}
	tok, err = ca.registerUserWithErollID(id, enrollID, role, opt...)
	if err != nil {
		return "", err
	}
	return tok, nil
}

<<<<<<< HEAD
=======
// registerUserWithEnrollID registers a new user and its enrollmentID, role and state
//
>>>>>>> ddcfebd9
func (ca *CA) registerUserWithErollID(id string, enrollID string, role pb.Role, opt ...string) (string, error) {
	roleStr, _ := MemberRoleToString(role)
	Trace.Println("Registering user " + id + " as " + roleStr + ".")

	var row int
	err := ca.db.QueryRow("SELECT row FROM Users WHERE id=?", id).Scan(&row)
	if err == nil {
		return "", errors.New("user is already registered")
	}

	var tok string
	if len(opt) > 0 && len(opt[0]) > 0 {
		tok = opt[0]
	} else {
		tok = randomString(12)
	}

	_, err = ca.db.Exec("INSERT INTO Users (id, enrollmentId, token, role, state) VALUES (?, ?, ?, ?, ?)", id, enrollID, tok, role, 0)

	if err != nil {
		Error.Println(err)
	}

	return tok, err

}

// registerAffiliationGroup registers a new affiliation group
//
func (ca *CA) registerAffiliationGroup(name string, parentName string) error {
	Trace.Println("Registering affiliation group " + name + " parent " + parentName + ".")

	var parentID int
	var err error
	var count int
	err = ca.db.QueryRow("SELECT count(row) FROM AffiliationGroups WHERE name=?", name).Scan(&count)
	if err != nil {
		return err
	}
	if count > 0 {
		return errors.New("Affiliation group is already registered")
	}

	if strings.Compare(parentName, "") != 0 {
		err = ca.db.QueryRow("SELECT row FROM AffiliationGroups WHERE name=?", parentName).Scan(&parentID)
		if err != nil {
			return err
		}
	}

	_, err = ca.db.Exec("INSERT INTO AffiliationGroups (name, parent) VALUES (?, ?)", name, parentID)

	if err != nil {
		Error.Println(err)
	}

	return err

}

// deleteUser deletes a user given a name
//
func (ca *CA) deleteUser(id string) error {
	Trace.Println("Deleting user " + id + ".")

	var row int
	err := ca.db.QueryRow("SELECT row FROM Users WHERE id=?", id).Scan(&row)
	if err == nil {
		_, err = ca.db.Exec("DELETE FROM Certificates Where id=?", id)
		if err != nil {
			Error.Println(err)
		}

		_, err = ca.db.Exec("DELETE FROM Users WHERE row=?", row)
		if err != nil {
			Error.Println(err)
		}
	}

	return err
}

// readUser reads a token given an id
//
func (ca *CA) readUser(id string) *sql.Row {
	Trace.Println("Reading token for " + id + ".")

	return ca.db.QueryRow("SELECT role, token, state, key, enrollmentId FROM Users WHERE id=?", id)
}

// readUsers reads users of a given Role
//
func (ca *CA) readUsers(role int) (*sql.Rows, error) {
	Trace.Println("Reading users matching role " + strconv.FormatInt(int64(role), 2) + ".")

	return ca.db.Query("SELECT id, role FROM Users WHERE role&?!=0", role)
}

// readRole returns the user Role given a user id
//
func (ca *CA) readRole(id string) int {
	Trace.Println("Reading role for " + id + ".")

	var role int
	ca.db.QueryRow("SELECT role FROM Users WHERE id=?", id).Scan(&role)

	return role
}

func (ca *CA) readAffiliationGroups() ([]*AffiliationGroup, error) {
	Trace.Println("Reading affilition groups.")

	rows, err := ca.db.Query("SELECT row, name, parent FROM AffiliationGroups")
	if err != nil {
		return nil, err
	}
	defer rows.Close()
	groups := make(map[int64]*AffiliationGroup)

	for rows.Next() {
		group := new(AffiliationGroup)
		var id int64
		if e := rows.Scan(&id, &group.name, &group.parentID); e != nil {
			return nil, err
		}
		groups[id] = group
	}

	groupList := make([]*AffiliationGroup, len(groups))
	idx := 0
	for _, eachGroup := range groups {
		eachGroup.parent = groups[eachGroup.parentID]
		groupList[idx] = eachGroup
		idx++
	}

	return groupList, nil
}

func (ca *CA) generateEnrollID(id string, role string, affiliation string) (string, error) {
	if id == "" || role == "" || affiliation == "" {
		return "", errors.New("Please provide all the input parameters, id, role and affiliation")
	}

	if strings.Contains(id, "\\") || strings.Contains(role, "\\") || strings.Contains(affiliation, "\\") {
		return "", errors.New("Do not include the escape character \\ as part of the values")
	}

	return id + "\\" + affiliation + "\\" + role, nil
}

func (ca *CA) parseEnrollID(enrollID string) (id string, role string, affiliation string, err error) {

	if enrollID == "" {
		return "", "", "", errors.New("Input parameter missing")
	}

<<<<<<< HEAD
	enrollIdSections := strings.Split(enrollID, "\\")
=======
	enrollIDSections := strings.Split(enrollID, "\\")
>>>>>>> ddcfebd9

	if len(enrollIDSections) != 3 {
		return "", "", "", errors.New("Either the userId, Role or affiliation is missing from the enrollmentID")
	}

	id = enrollIDSections[0]
	role = enrollIDSections[2]
	affiliation = enrollIDSections[1]
	err = nil
	return
}<|MERGE_RESOLUTION|>--- conflicted
+++ resolved
@@ -47,11 +47,7 @@
 	raw  []byte
 }
 
-<<<<<<< HEAD
-//CertificateSpec is the certificate spec defines the parameter used to create a new certificate.
-=======
 // CertificateSpec defines the parameter used to create a new certificate.
->>>>>>> ddcfebd9
 type CertificateSpec struct {
 	id           string
 	commonName   string
@@ -71,12 +67,7 @@
 	preKey   []byte
 }
 
-<<<<<<< HEAD
-//NewCertificateSpec creates a new certificate spec
-=======
 // NewCertificateSpec creates a new certificate spec
-//
->>>>>>> ddcfebd9
 func NewCertificateSpec(id string, commonName string, serialNumber *big.Int, pub interface{}, usage x509.KeyUsage, notBefore *time.Time, notAfter *time.Time, opt ...pkix.Extension) *CertificateSpec {
 	spec := new(CertificateSpec)
 	spec.id = id
@@ -90,148 +81,88 @@
 	return spec
 }
 
-<<<<<<< HEAD
-//NewDefaultPeriodCertificateSpec creates a new certificate spec with notBefore a minute ago and not after 90 days from notBefore.
-=======
 // NewDefaultPeriodCertificateSpec creates a new certificate spec with notBefore a minute ago and not after 90 days from notBefore.
 //
->>>>>>> ddcfebd9
 func NewDefaultPeriodCertificateSpec(id string, serialNumber *big.Int, pub interface{}, usage x509.KeyUsage, opt ...pkix.Extension) *CertificateSpec {
 	return NewDefaultPeriodCertificateSpecWithCommonName(id, id, serialNumber, pub, usage, opt...)
 }
 
-<<<<<<< HEAD
-//NewDefaultPeriodCertificateSpecWithCommonName creates a new certificate spec with notBefore a minute ago and not after 90 days from notBefore and a specifc commonName.
-=======
 // NewDefaultPeriodCertificateSpecWithCommonName creates a new certificate spec with notBefore a minute ago and not after 90 days from notBefore and a specifc commonName.
 //
->>>>>>> ddcfebd9
 func NewDefaultPeriodCertificateSpecWithCommonName(id string, commonName string, serialNumber *big.Int, pub interface{}, usage x509.KeyUsage, opt ...pkix.Extension) *CertificateSpec {
 	notBefore := time.Now().Add(-1 * time.Minute)
 	notAfter := notBefore.Add(time.Hour * 24 * 90)
 	return NewCertificateSpec(id, commonName, serialNumber, pub, usage, &notBefore, &notAfter, opt...)
 }
 
-<<<<<<< HEAD
-//NewDefaultCertificateSpec creates a new certificate spec with serialNumber = 1, notBefore a minute ago and not after 90 days from notBefore.
-=======
 // NewDefaultCertificateSpec creates a new certificate spec with serialNumber = 1, notBefore a minute ago and not after 90 days from notBefore.
 //
->>>>>>> ddcfebd9
 func NewDefaultCertificateSpec(id string, pub interface{}, usage x509.KeyUsage, opt ...pkix.Extension) *CertificateSpec {
 	serialNumber := big.NewInt(1)
 	return NewDefaultPeriodCertificateSpec(id, serialNumber, pub, usage, opt...)
 }
 
-<<<<<<< HEAD
-//NewDefaultCertificateSpecWithCommonName creates a new certificate spec with serialNumber = 1, notBefore a minute ago and not after 90 days from notBefore and a specific commonName.
-=======
 // NewDefaultCertificateSpecWithCommonName creates a new certificate spec with serialNumber = 1, notBefore a minute ago and not after 90 days from notBefore and a specific commonName.
 //
->>>>>>> ddcfebd9
 func NewDefaultCertificateSpecWithCommonName(id string, commonName string, pub interface{}, usage x509.KeyUsage, opt ...pkix.Extension) *CertificateSpec {
 	serialNumber := big.NewInt(1)
 	return NewDefaultPeriodCertificateSpecWithCommonName(id, commonName, serialNumber, pub, usage, opt...)
 }
 
-<<<<<<< HEAD
-//GetID Returns the id of the certificate spec.
-=======
 // GetID returns the spec's ID field/value
 //
->>>>>>> ddcfebd9
 func (spec *CertificateSpec) GetID() string {
 	return spec.id
 }
 
-<<<<<<< HEAD
-//GetCommonName returns the common name of the certificate.
-=======
 // GetCommonName returns the spec's Common Name field/value
 //
->>>>>>> ddcfebd9
 func (spec *CertificateSpec) GetCommonName() string {
 	return spec.commonName
 }
 
-<<<<<<< HEAD
-//GetSerialNumber returns the serial number of the certificate.
-=======
 // GetSerialNumber returns the spec's Serial Number field/value
 //
->>>>>>> ddcfebd9
 func (spec *CertificateSpec) GetSerialNumber() *big.Int {
 	return spec.serialNumber
 }
 
-<<<<<<< HEAD
-//GetPublicKey returns the public key of the certificate.
-=======
 // GetPublicKey returns the spec's Public Key field/value
 //
->>>>>>> ddcfebd9
 func (spec *CertificateSpec) GetPublicKey() interface{} {
 	return spec.pub
 }
 
-<<<<<<< HEAD
-//GetUsage returns the usage of the certificate.
-=======
 // GetUsage returns the spec's usage (which is the x509.KeyUsage) field/value
 //
->>>>>>> ddcfebd9
 func (spec *CertificateSpec) GetUsage() x509.KeyUsage {
 	return spec.usage
 }
 
-<<<<<<< HEAD
-//GetNotBefore returns the date which the certificate is valid from.
-=======
 // GetNotBefore returns the spec NotBefore (time.Time) field/value
 //
->>>>>>> ddcfebd9
 func (spec *CertificateSpec) GetNotBefore() *time.Time {
 	return spec.NotBefore
 }
 
-<<<<<<< HEAD
-//GetNotAfter returns the date which the certificate is valid to.
-=======
 // GetNotAfter returns the spec NotAfter (time.Time) field/value
 //
->>>>>>> ddcfebd9
 func (spec *CertificateSpec) GetNotAfter() *time.Time {
 	return spec.NotAfter
 }
 
-<<<<<<< HEAD
-//GetOrganization returns the organization of the certificate.
-=======
 // GetOrganization returns the spec's Organization field/value
 //
->>>>>>> ddcfebd9
 func (spec *CertificateSpec) GetOrganization() string {
 	return GetConfigString("pki.ca.subject.organization")
 }
 
-<<<<<<< HEAD
-//GetCountry returns the country of the certificate.
-=======
 // GetCountry returns the spec's Country field/value
 //
->>>>>>> ddcfebd9
 func (spec *CertificateSpec) GetCountry() string {
 	return GetConfigString("pki.ca.subject.country")
 }
 
-<<<<<<< HEAD
-//GetSubjectKeyId returns the subject key id of the certificate.
-func (spec *CertificateSpec) GetSubjectKeyId() *[]byte {
-	return &[]byte{1, 2, 3, 4}
-}
-
-//GetSignatureAlgorithm returns the signature algorithm used in the certificate.
-=======
 // GetSubjectKeyID returns the spec's subject KeyID
 //
 func (spec *CertificateSpec) GetSubjectKeyID() *[]byte {
@@ -240,17 +171,12 @@
 
 // GetSignatureAlgorithm returns the X509.SignatureAlgorithm field/value
 //
->>>>>>> ddcfebd9
 func (spec *CertificateSpec) GetSignatureAlgorithm() x509.SignatureAlgorithm {
 	return x509.ECDSAWithSHA384
 }
 
-<<<<<<< HEAD
-//GetExtensions returns the certificate extensions.
-=======
 // GetExtensions returns the sepc's extensions
 //
->>>>>>> ddcfebd9
 func (spec *CertificateSpec) GetExtensions() *[]pkix.Extension {
 	return spec.ext
 }
@@ -557,16 +483,10 @@
 	return role != pb.Role_VALIDATOR && role != pb.Role_AUDITOR
 }
 
-<<<<<<< HEAD
-func (ca *CA) validateAndGenerateEnrollID(id, affiliation, affiliationRole string, role pb.Role) (string, error) {
-	roleStr, _ := MemberRoleToString(role)
-	Trace.Println("Validating and generating enrollId for user id: " + id + ", affiliation: " + affiliation + ", affiliation_role: " + affiliationRole + ", role: " + roleStr + ".")
-=======
 // validateAndGenerateEnrollID validates the affiliation subject
 func (ca *CA) validateAndGenerateEnrollID(id, affiliation, affiliationRole string, role pb.Role) (string, error) {
 	roleStr, _ := MemberRoleToString(role)
 	Trace.Println("Validating and generating enrollID for user id: " + id + ", affiliation: " + affiliation + ", affiliationRole: " + affiliationRole + ", role: " + roleStr + ".")
->>>>>>> ddcfebd9
 
 	// Check whether the affiliation is required for the current user.
 	//
@@ -591,17 +511,9 @@
 
 // registerUser registers a new member with the CA
 //
-<<<<<<< HEAD
-// This method registers a new member with the CA.
-//
-func (ca *CA) registerUser(id, affiliation, affiliationRole string, role pb.Role, opt ...string) (string, error) {
-	roleStr, _ := MemberRoleToString(role)
-	Trace.Println("Received request to register user with id: " + id + ", affiliation: " + affiliation + ", affiliation_role: " + affiliationRole + ", role: " + roleStr + ".")
-=======
 func (ca *CA) registerUser(id, affiliation, affiliationRole string, role pb.Role, opt ...string) (string, error) {
 	roleStr, _ := MemberRoleToString(role)
 	Trace.Println("Received request to register user with id: " + id + ", affiliation: " + affiliation + ", affiliationRole: " + affiliationRole + ", role: " + roleStr + ".")
->>>>>>> ddcfebd9
 
 	var tok string
 	var err error
@@ -618,11 +530,8 @@
 	return tok, nil
 }
 
-<<<<<<< HEAD
-=======
 // registerUserWithEnrollID registers a new user and its enrollmentID, role and state
 //
->>>>>>> ddcfebd9
 func (ca *CA) registerUserWithErollID(id string, enrollID string, role pb.Role, opt ...string) (string, error) {
 	roleStr, _ := MemberRoleToString(role)
 	Trace.Println("Registering user " + id + " as " + roleStr + ".")
@@ -780,11 +689,7 @@
 		return "", "", "", errors.New("Input parameter missing")
 	}
 
-<<<<<<< HEAD
-	enrollIdSections := strings.Split(enrollID, "\\")
-=======
 	enrollIDSections := strings.Split(enrollID, "\\")
->>>>>>> ddcfebd9
 
 	if len(enrollIDSections) != 3 {
 		return "", "", "", errors.New("Either the userId, Role or affiliation is missing from the enrollmentID")
