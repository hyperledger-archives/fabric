/*
Copyright IBM Corp. 2016 All Rights Reserved.

Licensed under the Apache License, Version 2.0 (the "License");
you may not use this file except in compliance with the License.
You may obtain a copy of the License at

		 http://www.apache.org/licenses/LICENSE-2.0

Unless required by applicable law or agreed to in writing, software
distributed under the License is distributed on an "AS IS" BASIS,
WITHOUT WARRANTIES OR CONDITIONS OF ANY KIND, either express or implied.
See the License for the specific language governing permissions and
limitations under the License.
*/

package ca

import (
	"crypto/ecdsa"
	"crypto/rand"
	"crypto/x509"
	"crypto/x509/pkix"
	"database/sql"
	"encoding/json"
	"encoding/pem"
	"errors"
	"io/ioutil"
	"math/big"
	"os"
	"strconv"
	"strings"
	"sync"
	"time"

	"github.com/hyperledger/fabric/core/crypto/primitives"
	pb "github.com/hyperledger/fabric/membersrvc/protos"
<<<<<<< HEAD
=======
	_ "github.com/mattn/go-sqlite3" // TODO: justify this blank import or remove
	"github.com/spf13/viper"
>>>>>>> 59f9cad1
)

// CA is the base certificate authority.
type CA struct {
	db *sql.DB

	path string

	priv *ecdsa.PrivateKey
	cert *x509.Certificate
	raw  []byte
}

// CertificateSpec defines the parameter used to create a new certificate.
type CertificateSpec struct {
	id           string
	commonName   string
	serialNumber *big.Int
	pub          interface{}
	usage        x509.KeyUsage
	NotBefore    *time.Time
	NotAfter     *time.Time
	ext          *[]pkix.Extension
}

// AffiliationGroup struct
type AffiliationGroup struct {
	name     string
	parentID int64
	parent   *AffiliationGroup
	preKey   []byte
}

var (
	mutex = &sync.Mutex{}
)

// NewCertificateSpec creates a new certificate spec
func NewCertificateSpec(id string, commonName string, serialNumber *big.Int, pub interface{}, usage x509.KeyUsage, notBefore *time.Time, notAfter *time.Time, opt ...pkix.Extension) *CertificateSpec {
	spec := new(CertificateSpec)
	spec.id = id
	spec.commonName = commonName
	spec.serialNumber = serialNumber
	spec.pub = pub
	spec.usage = usage
	spec.NotBefore = notBefore
	spec.NotAfter = notAfter
	spec.ext = &opt
	return spec
}

// NewDefaultPeriodCertificateSpec creates a new certificate spec with notBefore a minute ago and not after 90 days from notBefore.
//
func NewDefaultPeriodCertificateSpec(id string, serialNumber *big.Int, pub interface{}, usage x509.KeyUsage, opt ...pkix.Extension) *CertificateSpec {
	return NewDefaultPeriodCertificateSpecWithCommonName(id, id, serialNumber, pub, usage, opt...)
}

// NewDefaultPeriodCertificateSpecWithCommonName creates a new certificate spec with notBefore a minute ago and not after 90 days from notBefore and a specifc commonName.
//
func NewDefaultPeriodCertificateSpecWithCommonName(id string, commonName string, serialNumber *big.Int, pub interface{}, usage x509.KeyUsage, opt ...pkix.Extension) *CertificateSpec {
	notBefore := time.Now().Add(-1 * time.Minute)
	notAfter := notBefore.Add(time.Hour * 24 * 90)
	return NewCertificateSpec(id, commonName, serialNumber, pub, usage, &notBefore, &notAfter, opt...)
}

// NewDefaultCertificateSpec creates a new certificate spec with serialNumber = 1, notBefore a minute ago and not after 90 days from notBefore.
//
func NewDefaultCertificateSpec(id string, pub interface{}, usage x509.KeyUsage, opt ...pkix.Extension) *CertificateSpec {
	serialNumber := big.NewInt(1)
	return NewDefaultPeriodCertificateSpec(id, serialNumber, pub, usage, opt...)
}

// NewDefaultCertificateSpecWithCommonName creates a new certificate spec with serialNumber = 1, notBefore a minute ago and not after 90 days from notBefore and a specific commonName.
//
func NewDefaultCertificateSpecWithCommonName(id string, commonName string, pub interface{}, usage x509.KeyUsage, opt ...pkix.Extension) *CertificateSpec {
	serialNumber := big.NewInt(1)
	return NewDefaultPeriodCertificateSpecWithCommonName(id, commonName, serialNumber, pub, usage, opt...)
}

// GetID returns the spec's ID field/value
//
func (spec *CertificateSpec) GetID() string {
	return spec.id
}

// GetCommonName returns the spec's Common Name field/value
//
func (spec *CertificateSpec) GetCommonName() string {
	return spec.commonName
}

// GetSerialNumber returns the spec's Serial Number field/value
//
func (spec *CertificateSpec) GetSerialNumber() *big.Int {
	return spec.serialNumber
}

// GetPublicKey returns the spec's Public Key field/value
//
func (spec *CertificateSpec) GetPublicKey() interface{} {
	return spec.pub
}

// GetUsage returns the spec's usage (which is the x509.KeyUsage) field/value
//
func (spec *CertificateSpec) GetUsage() x509.KeyUsage {
	return spec.usage
}

// GetNotBefore returns the spec NotBefore (time.Time) field/value
//
func (spec *CertificateSpec) GetNotBefore() *time.Time {
	return spec.NotBefore
}

// GetNotAfter returns the spec NotAfter (time.Time) field/value
//
func (spec *CertificateSpec) GetNotAfter() *time.Time {
	return spec.NotAfter
}

// GetOrganization returns the spec's Organization field/value
//
func (spec *CertificateSpec) GetOrganization() string {
	return viper.GetString("pki.ca.subject.organization")
}

// GetCountry returns the spec's Country field/value
//
func (spec *CertificateSpec) GetCountry() string {
	return viper.GetString("pki.ca.subject.country")
}

// GetSubjectKeyID returns the spec's subject KeyID
//
func (spec *CertificateSpec) GetSubjectKeyID() *[]byte {
	return &[]byte{1, 2, 3, 4}
}

// GetSignatureAlgorithm returns the X509.SignatureAlgorithm field/value
//
func (spec *CertificateSpec) GetSignatureAlgorithm() x509.SignatureAlgorithm {
	return x509.ECDSAWithSHA384
}

// GetExtensions returns the sepc's extensions
//
func (spec *CertificateSpec) GetExtensions() *[]pkix.Extension {
	return spec.ext
}

// TableInitializer is a function type for table initialization
type TableInitializer func(*sql.DB) error

func initializeCommonTables(db *sql.DB) error {
	if _, err := db.Exec("CREATE TABLE IF NOT EXISTS Certificates (row INTEGER PRIMARY KEY, id VARCHAR(64), timestamp INTEGER, usage INTEGER, cert BLOB, hash BLOB, kdfkey BLOB)"); err != nil {
		return err
	}
	if _, err := db.Exec("CREATE TABLE IF NOT EXISTS Users (row INTEGER PRIMARY KEY, id VARCHAR(64), enrollmentId VARCHAR(100), role INTEGER, metadata VARCHAR(256), token BLOB, state INTEGER, key BLOB)"); err != nil {
		return err
	}
	if _, err := db.Exec("CREATE TABLE IF NOT EXISTS AffiliationGroups (row INTEGER PRIMARY KEY, name VARCHAR(64), parent INTEGER, FOREIGN KEY(parent) REFERENCES AffiliationGroups(row))"); err != nil {
		return err
	}
	return nil
}

// NewCA sets up a new CA.
func NewCA(name string, initTables TableInitializer) *CA {
	ca := new(CA)
	ca.path = viper.GetString("server.rootpath") + "/" + viper.GetString("server.cadir")

	if _, err := os.Stat(ca.path); err != nil {
		Info.Println("Fresh start; creating databases, key pairs, and certificates.")

		if err := os.MkdirAll(ca.path, 0755); err != nil {
			Panic.Panicln(err)
		}
	}

	// open or create certificate database
	db, err := sql.Open("sqlite3", ca.path+"/"+name+".db")
	if err != nil {
		Panic.Panicln(err)
	}

	if err = db.Ping(); err != nil {
		Panic.Panicln(err)
	}

	if err = initTables(db); err != nil {
		Panic.Panicln(err)
	}
	ca.db = db

	// read or create signing key pair
	priv, err := ca.readCAPrivateKey(name)
	if err != nil {
		priv = ca.createCAKeyPair(name)
	}
	ca.priv = priv

	// read CA certificate, or create a self-signed CA certificate
	raw, err := ca.readCACertificate(name)
	if err != nil {
		raw = ca.createCACertificate(name, &ca.priv.PublicKey)
	}
	cert, err := x509.ParseCertificate(raw)
	if err != nil {
		Panic.Panicln(err)
	}

	ca.raw = raw
	ca.cert = cert

	return ca
}

// Close closes down the CA.
func (ca *CA) Close() {
	ca.db.Close()
}

func (ca *CA) createCAKeyPair(name string) *ecdsa.PrivateKey {
	Trace.Println("Creating CA key pair.")

	curve := primitives.GetDefaultCurve()

	priv, err := ecdsa.GenerateKey(curve, rand.Reader)
	if err == nil {
		raw, _ := x509.MarshalECPrivateKey(priv)
		cooked := pem.EncodeToMemory(
			&pem.Block{
				Type:  "ECDSA PRIVATE KEY",
				Bytes: raw,
			})
		err = ioutil.WriteFile(ca.path+"/"+name+".priv", cooked, 0644)
		if err != nil {
			Panic.Panicln(err)
		}

		raw, _ = x509.MarshalPKIXPublicKey(&priv.PublicKey)
		cooked = pem.EncodeToMemory(
			&pem.Block{
				Type:  "ECDSA PUBLIC KEY",
				Bytes: raw,
			})
		err = ioutil.WriteFile(ca.path+"/"+name+".pub", cooked, 0644)
		if err != nil {
			Panic.Panicln(err)
		}
	}
	if err != nil {
		Panic.Panicln(err)
	}

	return priv
}

func (ca *CA) readCAPrivateKey(name string) (*ecdsa.PrivateKey, error) {
	Trace.Println("Reading CA private key.")

	cooked, err := ioutil.ReadFile(ca.path + "/" + name + ".priv")
	if err != nil {
		return nil, err
	}

	block, _ := pem.Decode(cooked)
	return x509.ParseECPrivateKey(block.Bytes)
}

func (ca *CA) createCACertificate(name string, pub *ecdsa.PublicKey) []byte {
	Trace.Println("Creating CA certificate.")

	raw, err := ca.newCertificate(name, pub, x509.KeyUsageDigitalSignature|x509.KeyUsageCertSign, nil)
	if err != nil {
		Panic.Panicln(err)
	}

	cooked := pem.EncodeToMemory(
		&pem.Block{
			Type:  "CERTIFICATE",
			Bytes: raw,
		})
	err = ioutil.WriteFile(ca.path+"/"+name+".cert", cooked, 0644)
	if err != nil {
		Panic.Panicln(err)
	}

	return raw
}

func (ca *CA) readCACertificate(name string) ([]byte, error) {
	Trace.Println("Reading CA certificate.")

	cooked, err := ioutil.ReadFile(ca.path + "/" + name + ".cert")
	if err != nil {
		return nil, err
	}

	block, _ := pem.Decode(cooked)
	return block.Bytes, nil
}

func (ca *CA) createCertificate(id string, pub interface{}, usage x509.KeyUsage, timestamp int64, kdfKey []byte, opt ...pkix.Extension) ([]byte, error) {
	spec := NewDefaultCertificateSpec(id, pub, usage, opt...)
	return ca.createCertificateFromSpec(spec, timestamp, kdfKey, true)
}

<<<<<<< HEAD
func (ca *CA) createCertificateFromSpec(spec *CertificateSpec, timestamp int64, kdfKey []byte, persist bool) ([]byte, error) {
=======
func (ca *CA) createCertificateFromSpec(spec *CertificateSpec, timestamp int64, kdfKey []byte) ([]byte, error) {
	mutex.Lock()
	defer mutex.Unlock()

>>>>>>> 59f9cad1
	Trace.Println("Creating certificate for " + spec.GetID() + ".")

	raw, err := ca.newCertificateFromSpec(spec)
	if err != nil {
		Error.Println(err)
		return nil, err
	}

	if persist {
		err = ca.persistCertificate(spec.GetID(), timestamp, spec.GetUsage(), raw, kdfKey)
	}

	return raw, err
}

func (ca *CA) persistCertificate(id string, timestamp int64, usage x509.KeyUsage, certRaw []byte, kdfKey []byte) error {
	hash := primitives.NewHash()
	hash.Write(certRaw)
	var err error

	if _, err = ca.db.Exec("INSERT INTO Certificates (id, timestamp, usage, cert, hash, kdfkey) VALUES (?, ?, ?, ?, ?, ?)", id, timestamp, usage, certRaw, hash.Sum(nil), kdfKey); err != nil {
		Error.Println(err)
	}
	return err
}

func (ca *CA) newCertificate(id string, pub interface{}, usage x509.KeyUsage, ext []pkix.Extension) ([]byte, error) {
	spec := NewDefaultCertificateSpec(id, pub, usage, ext...)
	return ca.newCertificateFromSpec(spec)
}

func (ca *CA) newCertificateFromSpec(spec *CertificateSpec) ([]byte, error) {
	notBefore := spec.GetNotBefore()
	notAfter := spec.GetNotAfter()

	parent := ca.cert
	isCA := parent == nil

	tmpl := x509.Certificate{
		SerialNumber: spec.GetSerialNumber(),
		Subject: pkix.Name{
			CommonName:   spec.GetCommonName(),
			Organization: []string{spec.GetOrganization()},
			Country:      []string{spec.GetCountry()},
		},
		NotBefore: *notBefore,
		NotAfter:  *notAfter,

		SubjectKeyId:       *spec.GetSubjectKeyID(),
		SignatureAlgorithm: spec.GetSignatureAlgorithm(),
		KeyUsage:           spec.GetUsage(),

		BasicConstraintsValid: true,
		IsCA: isCA,
	}

	if len(*spec.GetExtensions()) > 0 {
		tmpl.Extensions = *spec.GetExtensions()
		tmpl.ExtraExtensions = *spec.GetExtensions()
	}
	if isCA {
		parent = &tmpl
	}

	raw, err := x509.CreateCertificate(
		rand.Reader,
		&tmpl,
		parent,
		spec.GetPublicKey(),
		ca.priv,
	)
	if isCA && err != nil {
		Panic.Panicln(err)
	}

	return raw, err
}

<<<<<<< HEAD
func (ca *CA) readCertificate(id string, usage x509.KeyUsage) ([]byte, error) {
	Trace.Printf("Reading certificate for %s and usage %v", id, usage)
=======
func (ca *CA) readCertificateByKeyUsage(id string, usage x509.KeyUsage) ([]byte, error) {
	Trace.Println("Reading certificate for " + id + ".")
>>>>>>> 59f9cad1

	var raw []byte
	err := ca.db.QueryRow("SELECT cert FROM Certificates WHERE id=? AND usage=?", id, usage).Scan(&raw)

	Trace.Printf("err %v", err)

	return raw, err
}

func (ca *CA) readCertificateByTimestamp(id string, ts int64) ([]byte, error) {
	Trace.Println("Reading certificate for " + id + ".")

	var raw []byte
	err := ca.db.QueryRow("SELECT cert FROM Certificates WHERE id=? AND timestamp=?", id, ts).Scan(&raw)

	return raw, err
}

func (ca *CA) readCertificates(id string, opt ...int64) (*sql.Rows, error) {
	Trace.Println("Reading certificatess for " + id + ".")

	if len(opt) > 0 && opt[0] != 0 {
		return ca.db.Query("SELECT cert, kdfkey FROM Certificates WHERE id=? AND timestamp=? ORDER BY usage", id, opt[0])
	}

	return ca.db.Query("SELECT cert, kdfkey FROM Certificates WHERE id=?", id)
}

func (ca *CA) readCertificateSets(id string, start, end int64) (*sql.Rows, error) {
	Trace.Println("Reading certificate sets for " + id + ".")

	return ca.db.Query("SELECT cert, kdfKey, timestamp FROM Certificates WHERE id=? AND timestamp BETWEEN ? AND ? ORDER BY timestamp", id, start, end)
}

func (ca *CA) readCertificateByHash(hash []byte) ([]byte, error) {
	Trace.Println("Reading certificate for hash " + string(hash) + ".")

	var raw []byte
	row := ca.db.QueryRow("SELECT cert FROM Certificates WHERE hash=?", hash)
	err := row.Scan(&raw)

	return raw, err
}

func (ca *CA) isValidAffiliation(affiliation string) (bool, error) {
	Trace.Println("Validating affiliation: " + affiliation)

	var count int
	var err error
	err = ca.db.QueryRow("SELECT count(row) FROM AffiliationGroups WHERE name=?", affiliation).Scan(&count)
	if err != nil {
		Trace.Println("Affiliation <" + affiliation + "> is INVALID.")

		return false, err
	}
	Trace.Println("Affiliation <" + affiliation + "> is VALID.")

	return count == 1, nil
}

//
// Determine if affiliation is required for a given registration request.
//
// Affiliation is required if the role is client or peer.
// Affiliation is not required if the role is validator or auditor.
// 1: client, 2: peer, 4: validator, 8: auditor
//

func (ca *CA) requireAffiliation(role pb.Role) bool {
	roleStr, _ := MemberRoleToString(role)
	Trace.Println("Assigned role is: " + roleStr + ".")

	return role != pb.Role_VALIDATOR && role != pb.Role_AUDITOR
}

// validateAndGenerateEnrollID validates the affiliation subject
func (ca *CA) validateAndGenerateEnrollID(id, affiliation, affiliationRole string, role pb.Role) (string, error) {
	roleStr, _ := MemberRoleToString(role)
	Trace.Println("Validating and generating enrollID for user id: " + id + ", affiliation: " + affiliation + ", affiliationRole: " + affiliationRole + ", role: " + roleStr + ".")

	// Check whether the affiliation is required for the current user.
	//
	// Affiliation is required if the role is client or peer.
	// Affiliation is not required if the role is validator or auditor.
	if ca.requireAffiliation(role) {
		valid, err := ca.isValidAffiliation(affiliation)
		if err != nil {
			return "", err
		}

		if !valid {
			Trace.Println("Invalid affiliation group: ")
			return "", errors.New("Invalid affiliation group " + affiliation)
		}

		return ca.generateEnrollID(id, affiliationRole, affiliation)
	}

	return "", nil
}

// registerUser registers a new member with the CA
//
func (ca *CA) registerUser(id, affiliation, affiliationRole string, role pb.Role, registrar, memberMetadata string, opt ...string) (string, error) {
	memberMetadata = removeQuotes(memberMetadata)
	roleStr, _ := MemberRoleToString(role)
	Trace.Printf("Received request to register user with id: %s, affiliation: %s, affiliationRole: %s, role: %s, registrar: %s, memberMetadata: %s\n",
		id, affiliation, affiliationRole, roleStr, registrar, memberMetadata)

	var enrollID, tok string
	var err error

	// There are two ways that registerUser can be called:
	// 1) At initialization time from eca.users in the YAML file
	//    In this case, 'registrar' may be nil but we still register the users from the YAML file
	// 2) At runtime via the GRPC ECA.RegisterUser handler (see RegisterUser in eca.go)
	//    In this case, 'registrar' must never be nil and furthermore the caller must have been authenticated
	//    to actually be the 'registrar' identity
	// This means we trust what is in the YAML file but not what comes over the network
	if registrar != "" {
		// Check the permission of member named 'registrar' to perform this registration
		err = ca.canRegister(registrar, role2String(int(role)), memberMetadata)
		if err != nil {
			return "", err
		}
	}

	enrollID, err = ca.validateAndGenerateEnrollID(id, affiliation, affiliationRole, role)
	if err != nil {
		return "", err
	}
	tok, err = ca.registerUserWithEnrollID(id, enrollID, role, memberMetadata, opt...)
	if err != nil {
		return "", err
	}
	return tok, nil
}

// registerUserWithEnrollID registers a new user and its enrollmentID, role and state
//
func (ca *CA) registerUserWithEnrollID(id string, enrollID string, role pb.Role, memberMetadata string, opt ...string) (string, error) {
	mutex.Lock()
	defer mutex.Unlock()

	roleStr, _ := MemberRoleToString(role)
	Trace.Printf("Registering user %s as %s with memberMetadata %s\n", id, roleStr, memberMetadata)

	var tok string
	if len(opt) > 0 && len(opt[0]) > 0 {
		tok = opt[0]
	} else {
		tok = randomString(12)
	}

	var row int
	err := ca.db.QueryRow("SELECT row FROM Users WHERE id=?", id).Scan(&row)
	if err == nil {
		return "", errors.New("user is already registered")
	}

	_, err = ca.db.Exec("INSERT INTO Users (id, enrollmentId, token, role, metadata, state) VALUES (?, ?, ?, ?, ?, ?)", id, enrollID, tok, role, memberMetadata, 0)

	if err != nil {
		Error.Println(err)
	}

	return tok, err
}

// registerAffiliationGroup registers a new affiliation group
//
func (ca *CA) registerAffiliationGroup(name string, parentName string) error {
	mutex.Lock()
	defer mutex.Unlock()

	Trace.Println("Registering affiliation group " + name + " parent " + parentName + ".")

	var parentID int
	var err error
	var count int
	err = ca.db.QueryRow("SELECT count(row) FROM AffiliationGroups WHERE name=?", name).Scan(&count)
	if err != nil {
		return err
	}
	if count > 0 {
		return errors.New("Affiliation group is already registered")
	}

	if strings.Compare(parentName, "") != 0 {
		err = ca.db.QueryRow("SELECT row FROM AffiliationGroups WHERE name=?", parentName).Scan(&parentID)
		if err != nil {
			return err
		}
	}

	_, err = ca.db.Exec("INSERT INTO AffiliationGroups (name, parent) VALUES (?, ?)", name, parentID)

	if err != nil {
		Error.Println(err)
	}

	return err

}

// deleteUser deletes a user given a name
//
func (ca *CA) deleteUser(id string) error {
	Trace.Println("Deleting user " + id + ".")

	var row int
	err := ca.db.QueryRow("SELECT row FROM Users WHERE id=?", id).Scan(&row)
	if err == nil {
		_, err = ca.db.Exec("DELETE FROM Certificates Where id=?", id)
		if err != nil {
			Error.Println(err)
		}

		_, err = ca.db.Exec("DELETE FROM Users WHERE row=?", row)
		if err != nil {
			Error.Println(err)
		}
	}

	return err
}

// readUser reads a token given an id
//
func (ca *CA) readUser(id string) *sql.Row {
	Trace.Println("Reading token for " + id + ".")

	return ca.db.QueryRow("SELECT role, token, state, key, enrollmentId FROM Users WHERE id=?", id)
}

// readUsers reads users of a given Role
//
func (ca *CA) readUsers(role int) (*sql.Rows, error) {
	Trace.Println("Reading users matching role " + strconv.FormatInt(int64(role), 2) + ".")

	return ca.db.Query("SELECT id, role FROM Users WHERE role&?!=0", role)
}

// readRole returns the user Role given a user id
//
func (ca *CA) readRole(id string) int {
	Trace.Println("Reading role for " + id + ".")

	var role int
	ca.db.QueryRow("SELECT role FROM Users WHERE id=?", id).Scan(&role)

	return role
}

func (ca *CA) readAffiliationGroups() ([]*AffiliationGroup, error) {
	Trace.Println("Reading affilition groups.")

	rows, err := ca.db.Query("SELECT row, name, parent FROM AffiliationGroups")
	if err != nil {
		return nil, err
	}
	defer rows.Close()
	groups := make(map[int64]*AffiliationGroup)

	for rows.Next() {
		group := new(AffiliationGroup)
		var id int64
		if e := rows.Scan(&id, &group.name, &group.parentID); e != nil {
			return nil, err
		}
		groups[id] = group
	}

	groupList := make([]*AffiliationGroup, len(groups))
	idx := 0
	for _, eachGroup := range groups {
		eachGroup.parent = groups[eachGroup.parentID]
		groupList[idx] = eachGroup
		idx++
	}

	return groupList, nil
}

func (ca *CA) generateEnrollID(id string, role string, affiliation string) (string, error) {
	if id == "" || role == "" || affiliation == "" {
		return "", errors.New("Please provide all the input parameters, id, role and affiliation")
	}

	if strings.Contains(id, "\\") || strings.Contains(role, "\\") || strings.Contains(affiliation, "\\") {
		return "", errors.New("Do not include the escape character \\ as part of the values")
	}

	return id + "\\" + affiliation + "\\" + role, nil
}

func (ca *CA) parseEnrollID(enrollID string) (id string, role string, affiliation string, err error) {

	if enrollID == "" {
		return "", "", "", errors.New("Input parameter missing")
	}

	enrollIDSections := strings.Split(enrollID, "\\")

	if len(enrollIDSections) != 3 {
		return "", "", "", errors.New("Either the userId, Role or affiliation is missing from the enrollmentID")
	}

	id = enrollIDSections[0]
	role = enrollIDSections[2]
	affiliation = enrollIDSections[1]
	err = nil
	return
}

// Check to see if member 'registrar' can register a new member of type 'newMemberRole'
// and with metadata associated with 'newMemberMetadataStr'
// Return nil if allowed, or an error if not allowed
func (ca *CA) canRegister(registrar string, newMemberRole string, newMemberMetadataStr string) error {
	// Read the user metadata associated with 'registrar'
	var registrarMetadataStr string
	err := ca.db.QueryRow("SELECT metadata FROM Users WHERE id=?", registrar).Scan(&registrarMetadataStr)
	if err != nil {
		Trace.Printf("CA.canRegister: db error: %s\n", err.Error())
		return err
	}
	Trace.Printf("CA.canRegister: registrar=%s, registrarMD=%s, newMemberRole=%s, newMemberMD=%s",
		registrar, registrarMetadataStr, newMemberRole, newMemberMetadataStr)
	// If isn't a registrar at all, then error
	if registrarMetadataStr == "" {
		Trace.Println("canRegister: member " + registrar + " is not a registrar")
		return errors.New("member " + registrar + " is not a registrar")
	}
	// Get the registrar's metadata
	Trace.Println("CA.canRegister: parsing registrar's metadata")
	registrarMetadata, err := newMemberMetadata(registrarMetadataStr)
	if err != nil {
		return err
	}
	// Convert the user's meta to an object
	Trace.Println("CA.canRegister: parsing new member's metadata")
	newMemberMetadata, err := newMemberMetadata(newMemberMetadataStr)
	if err != nil {
		return err
	}
	// See if the metadata to be registered is acceptable for the registrar
	return registrarMetadata.canRegister(registrar, newMemberRole, newMemberMetadata)
}

// Convert a string to a MemberMetadata
func newMemberMetadata(metadata string) (*MemberMetadata, error) {
	if metadata == "" {
		Trace.Println("newMemberMetadata: nil")
		return nil, nil
	}
	var mm MemberMetadata
	err := json.Unmarshal([]byte(metadata), &mm)
	if err != nil {
		Trace.Printf("newMemberMetadata: error: %s, metadata: %s\n", err.Error(), metadata)
	}
	Trace.Printf("newMemberMetadata: metadata=%s, object=%+v\n", metadata, mm)
	return &mm, err
}

// MemberMetadata Additional member metadata
type MemberMetadata struct {
	Registrar Registrar `json:"registrar"`
}

// Registrar metadata
type Registrar struct {
	Roles         []string `json:"roles"`
	DelegateRoles []string `json:"delegateRoles"`
}

// See if member 'registrar' can register a member of type 'newRole'
// with MemberMetadata of 'newMemberMetadata'
func (mm *MemberMetadata) canRegister(registrar string, newRole string, newMemberMetadata *MemberMetadata) error {
	// Can register a member of this type?
	Trace.Printf("MM.canRegister registrar=%s, newRole=%s\n", registrar, newRole)
	if !strContained(newRole, mm.Registrar.Roles) {
		Trace.Printf("MM.canRegister: role %s can't be registered by %s\n", newRole, registrar)
		return errors.New("member " + registrar + " may not register member of type " + newRole)
	}
	// The registrar privileges that are being registered must not be larger than the registrar's
	if newMemberMetadata == nil {
		// Not requesting registrar privileges for this member, so we are OK
		Trace.Println("MM.canRegister: not requesting registrar privileges")
		return nil
	}
	return strsContained(newMemberMetadata.Registrar.Roles, mm.Registrar.DelegateRoles, registrar, "delegateRoles")
}

// Return an error if all strings in 'strs1' are not contained in 'strs2'
func strsContained(strs1 []string, strs2 []string, registrar string, field string) error {
	Trace.Printf("CA.strsContained: registrar=%s, field=%s, strs1=%+v, strs2=%+v\n", registrar, field, strs1, strs2)
	for _, s := range strs1 {
		if !strContained(s, strs2) {
			Trace.Printf("CA.strsContained: no: %s not in %+v\n", s, strs2)
			return errors.New("user " + registrar + " may not register " + field + " " + s)
		}
	}
	Trace.Println("CA.strsContained: ok")
	return nil
}

// Return true if 'str' is in 'strs'; otherwise return false
func strContained(str string, strs []string) bool {
	for _, s := range strs {
		if s == str {
			return true
		}
	}
	return false
}

// convert a role to a string
func role2String(role int) string {
	if role == int(pb.Role_CLIENT) {
		return "client"
	} else if role == int(pb.Role_PEER) {
		return "peer"
	} else if role == int(pb.Role_VALIDATOR) {
		return "validator"
	} else if role == int(pb.Role_AUDITOR) {
		return "auditor"
	}
	return ""
}

// Remove outer quotes from a string if necessary
func removeQuotes(str string) string {
	if str == "" {
		return str
	}
	if (strings.HasPrefix(str, "'") && strings.HasSuffix(str, "'")) ||
		(strings.HasPrefix(str, "\"") && strings.HasSuffix(str, "\"")) {
		str = str[1 : len(str)-1]
	}
	Trace.Printf("removeQuotes: %s\n", str)
	return str
}<|MERGE_RESOLUTION|>--- conflicted
+++ resolved
@@ -35,11 +35,9 @@
 
 	"github.com/hyperledger/fabric/core/crypto/primitives"
 	pb "github.com/hyperledger/fabric/membersrvc/protos"
-<<<<<<< HEAD
-=======
-	_ "github.com/mattn/go-sqlite3" // TODO: justify this blank import or remove
+
+	_ "github.com/mattn/go-sqlite3" // This blank import is required to load sqlite3 driver
 	"github.com/spf13/viper"
->>>>>>> 59f9cad1
 )
 
 // CA is the base certificate authority.
@@ -349,14 +347,10 @@
 	return ca.createCertificateFromSpec(spec, timestamp, kdfKey, true)
 }
 
-<<<<<<< HEAD
 func (ca *CA) createCertificateFromSpec(spec *CertificateSpec, timestamp int64, kdfKey []byte, persist bool) ([]byte, error) {
-=======
-func (ca *CA) createCertificateFromSpec(spec *CertificateSpec, timestamp int64, kdfKey []byte) ([]byte, error) {
 	mutex.Lock()
 	defer mutex.Unlock()
 
->>>>>>> 59f9cad1
 	Trace.Println("Creating certificate for " + spec.GetID() + ".")
 
 	raw, err := ca.newCertificateFromSpec(spec)
@@ -435,13 +429,8 @@
 	return raw, err
 }
 
-<<<<<<< HEAD
-func (ca *CA) readCertificate(id string, usage x509.KeyUsage) ([]byte, error) {
+func (ca *CA) readCertificateByKeyUsage(id string, usage x509.KeyUsage) ([]byte, error) {
 	Trace.Printf("Reading certificate for %s and usage %v", id, usage)
-=======
-func (ca *CA) readCertificateByKeyUsage(id string, usage x509.KeyUsage) ([]byte, error) {
-	Trace.Println("Reading certificate for " + id + ".")
->>>>>>> 59f9cad1
 
 	var raw []byte
 	err := ca.db.QueryRow("SELECT cert FROM Certificates WHERE id=? AND usage=?", id, usage).Scan(&raw)
