--- conflicted
+++ resolved
@@ -367,7 +367,7 @@
 	    Then I should have received a transactionID
 	    Then I wait up to "25" seconds for transaction to be committed to all peers
 	    Then I check the transaction ID if it is "ca978112-ca1b-bdca-fac2-31b39a23dc4d"
-    
+
     Scenario: chaincode example 01 single peer rejection message
 	    Given we compose "docker-compose-1-exp.yml"
 	    Given I start a listener
@@ -1335,7 +1335,6 @@
 
     When I query chaincode "example2" function name "query" with value "a" on peers:
             | vp0  | vp1 | vp2 | vp3 |
-<<<<<<< HEAD
     Then I should get a JSON response from peers with "result.message" = "10"
             | vp0  | vp1 | vp2 | vp3 |
 
@@ -1416,9 +1415,6 @@
         |          ComposeFile                   |   WaitTime    |
         |   docker-compose-4-consensus-batch.yml docker-membersrvc-attributes-enabled.yml |      120      |
         |   docker-compose-4-consensus-batch.yml docker-membersrvc-attributes-enabled.yml docker-membersrvc-attributes-encryption-enabled.yml |      120      |
-=======
-    Then I should get a JSON response from peers with "OK" = "10"
-            | vp0  | vp1 | vp2 | vp3 |
 
 #    noop
 #    @doNotDecompose
@@ -1427,5 +1423,4 @@
       When I invoke master chaincode "noop" function name "execute" on "vp0"
         |arg1|
         | aa |
-      Then I should have received a transactionID
->>>>>>> d95d6f26
+      Then I should have received a transactionID