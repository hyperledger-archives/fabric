#Writing, Building, and Running Chaincode in a Development Environment

Chaincode developers need a way to test and debug their chaincode without having to set up a complete peer network. This document describes how to write, build, and test chaincode in a local development environment.

Multiple terminal windows inside the Vagrant development environment are required. One Vagrant terminal runs the validating peer; another Vagrant terminal runs the chaincode; the third Vagrant terminal runs the CLI or REST API commands to execute transactions. When running with security enabled, an additional fourth Vagrant terminal window is required to run the <b>Certificate Authority (CA)</b> server. Detailed instructions are provided in the sections below:

* [Security Setup (optional)](#security-setup-optional)
* [Vagrant Terminal 1 (validating peer)](#vagrant-terminal-1-validating-peer)
* [Vagrant Terminal 2 (chaincode)](#vagrant-terminal-2-chaincode)
* [Vagrant Terminal 3 (CLI or REST API)](#vagrant-terminal-3-cli-or-rest-api)
    * [Chaincode deploy via CLI and REST](#chaincode-deploy-via-cli-and-rest)
    * [Chaincode invoke via CLI and REST](#chaincode-invoke-via-cli-and-rest)
    * [Chaincode query via CLI and REST](#chaincode-query-via-cli-and-rest)
* [Removing temporary files when security is enabled](#removing-temporary-files-when-security-is-enabled)

See the [logging control](../dev-setup/logging-control.md) reference for information on controlling
logging output from the `peer` and chaincodes.

###Security Setup (optional)
From your command line terminal, move to the `devenv` subdirectory of your workspace environment. Log into a Vagrant terminal by executing the following command:

    vagrant ssh

To set up the local development environment with security enabled, you must first build and run the <b>Certificate Authority (CA)</b> server:

    cd $GOPATH/src/github.com/hyperledger/fabric
    make membersrvc
    (cd membersrvc; ./membersrvc)

Running the above commands builds and runs the CA server with the default setup, which is defined in the [membersrvc.yaml](https://github.com/hyperledger/fabric/blob/master/membersrvc/membersrvc.yaml) configuration file. The default configuration includes multiple users who are already registered with the CA; these users are listed in the 'users' section of the configuration file. To register additional users with the CA for testing, modify the 'users' section of the [membersrvc.yaml](https://github.com/hyperledger/fabric/blob/master/membersrvc/membersrvc.yaml) file to include additional enrollmentID and enrollmentPW pairs. Note the integer that precedes the enrollmentPW. That integer indicates the role of the user, where 1 = client, 2 = non-validating peer, 4 = validating peer, and 8 = auditor.

###Vagrant Terminal 1 (validating peer)
**Note:** To run with security enabled, first modify the [core.yaml](https://github.com/hyperledger/fabric/blob/master/peer/core.yaml) configuration file to set the <b>security.enabled</b> value to 'true' before building the peer executable. Alternatively, you can enable security by running the peer with environment variable CORE_SECURITY_ENABLED=true. To enable privacy and confidentiality of transactions (requires security to also be enabled), modify the [core.yaml](https://github.com/hyperledger/fabric/blob/master/peer/core.yaml) configuration file to set the <b>security.privacy</b> value to 'true' as well. Alternatively, you can enable privacy by running the peer with environment variable CORE_SECURITY_PRIVACY=true.

From your command line terminal, move to the `devenv` subdirectory of your workspace environment. Log into a Vagrant terminal by executing the following command:

    vagrant ssh

Build and run the peer process to enable security and privacy after setting <b>security.enabled</b> and <b>security.privacy</b> settings to 'true'.

<<<<<<< HEAD
    cd $GOPATH/src/github.com/hyperledger/fabric/peer
    go build
    ./peer node start --peer-chaincodedev   
=======
    cd $GOPATH/src/github.com/hyperledger/fabric
    make peer
    cd ./peer
    ./peer peer --peer-chaincodedev
>>>>>>> 55853943

Alternatively, enable security and privacy on the peer with environment variables:

    CORE_SECURITY_ENABLED=true CORE_SECURITY_PRIVACY=true ./peer node start --peer-chaincodedev

###Vagrant Terminal 2 (chaincode)

From your command line terminal, move to the `devenv` subdirectory of your workspace environment. Log into a Vagrant terminal by executing the following command:

    vagrant ssh

Build the <b>chaincode_example02</b> code, which is provided in the source code repository:

    cd $GOPATH/src/github.com/hyperledger/fabric/examples/chaincode/go/chaincode_example02
    go build

When you are ready to start creating your own chaincode, create a new subdirectory inside of /fabric/examples/go/chaincode to store your chaincode files. You can copy the <b>chaincode_example02</b> file to the new directory and modify it.

Run the following chaincode command to start and register the chaincode with the validating peer (started in Vagrant terminal 1):

    CORE_CHAINCODE_ID_NAME=mycc CORE_PEER_ADDRESS=0.0.0.0:30303 ./chaincode_example02

The chaincode console will display the message "Received REGISTERED, ready for invocations", which indicates that the chaincode is ready to receive requests. Follow the steps below to send a chaincode deploy, invoke or query transaction. If the "Received REGISTERED" message is not displayed, then an error has occurred during the deployment; revisit the previous steps to resolve the issue.

###Vagrant Terminal 3 (CLI or REST API)

#### **Note on REST API port**

The REST interface port is defined as port 5000 in the [core.yaml](https://github.com/hyperledger/fabric/blob/master/peer/core.yaml). If you are sending REST requests to the peer node from inside Vagrant, use port 5000. If you are sending REST requests through Swagger, the port specified in the Swagger file is port 3000. The different port emphasizes that Swagger will likely run outside of Vagrant. To send requests from the Swagger interface, set up port forwarding from host port 3000 to Vagrant port 5000 on your machine, or edit the Swagger configuration file to specify another port number of your choice.

#### **Note on security functionality**

Current security implementation assumes that end user authentication takes place at the application layer and is not handled by the fabric. Authentication may be performed through any means considered appropriate for the target application. Upon successful user authentication, the application will perform user registration with the CA exactly once. If registration is attempted a second time for the same user, an error will result. During registration, the application sends a request to the certificate authority to verify the user registration and if successful, the CA responds with the user certificates and keys. The enrollment and transaction certificates received from the CA will be stored locally inside <b>/var/hyperledger/production/crypto/client/</b> directory. This directory resides on a specific peer node which allows the user to transact only through this specific peer while using the stored crypto material. If the end user needs to perform transactions through more then one peer node, the application is responsible for replicating the crypto material to other peer nodes. This is necessary as registering a given user with the CA a second time will fail.

With security enabled, the CLI commands and REST payloads must be modified to include the <b>enrollmentID</b> of a registered user who is logged in; otherwise an error will result. A registered user can be logged in through the CLI or the REST API by following the instructions below. To log in through the CLI, issue the following commands, where 'username' is one of the <b>enrollmentID</b> values listed in the 'users' section of the [membersrvc.yaml](https://github.com/hyperledger/fabric/blob/master/membersrvc/membersrvc.yaml) file.

From your command line terminal, move to the `devenv` subdirectory of your workspace environment. Log into a Vagrant terminal by executing the following command:

    vagrant ssh

Register the user though the CLI, substituting for `<username>` appropriately:

    cd $GOPATH/src/github.com/hyperledger/fabric/peer
    ./peer network login <username>

The command will prompt for a password, which must match the <b>enrollmentPW</b> listed for the target user in the 'users' section of the [membersrvc.yaml](https://github.com/hyperledger/fabric/blob/master/membersrvc/membersrvc.yaml) file. If the password entered does not match the <b>enrollmentPW</b>, an error will result.

To log in through the REST API, send a POST request to the <b>/registrar</b> endpoint, containing the <b>enrollmentID</b> and <b>enrollmentPW</b> listed in the 'users' section of the [membersrvc.yaml](https://github.com/hyperledger/fabric/blob/master/membersrvc/membersrvc.yaml) file. Note, that you should use port 5000 if you are sending the REST request from inside Vagrant and port 3000 (or another port number that you have configured) if you are sending the REST request from outside Vagrant.

<b>REST Request:</b>
```
POST localhost:3000/registrar

{
  "enrollId": "jim",
  "enrollSecret": "NPKYL39uKbkj"
}
```

<b>REST Response:</b>
```
200 OK
{
    "OK": "Login successful for user 'jim'."
}
```

#### Chaincode deploy via CLI and REST

First, send a chaincode deploy transaction, only once, to the validating peer. The CLI connects to the validating peer using the properties defined in the core.yaml file. **Note:** The deploy transaction typically requires a 'path' parameter to locate, build, and deploy the chaincode. However, because these instructions are specific to local development mode and the chaincode is deployed manually, the 'name' parameter is used instead.
```
cd $GOPATH/src/github.com/hyperledger/fabric/peer
./peer chaincode deploy -n mycc -c '{"Function":"init", "Args": ["a","100", "b", "200"]}'
```

Alternatively, you can run the chaincode deploy transaction through the REST API. Note, that you should use port 5000 if you are sending the REST request from inside Vagrant and port 3000 (or another port number that you have configured) if you are sending the REST request from outside Vagrant.

<b>REST Request:</b>
```
POST host:port/chaincode

{
  "jsonrpc": "2.0",
  "method": "deploy",
  "params": {
    "type": 1,
    "chaincodeID":{
        "name": "mycc"
    },
    "ctorMsg": {
        "function":"init",
        "args":["a", "100", "b", "200"]
    }
  },
  "id": 1
}
```

<b>REST Response:</b>
```
{
    "jsonrpc": "2.0",
    "result": {
        "status": "OK",
        "message": "mycc"
    },
    "id": 1
}
```

**Note:** When security is enabled, modify the CLI command and the REST API payload to pass the <b>enrollmentID</b> of a logged in user. To log in a registered user through the CLI or the REST API, follow the instructions in the [note on security functionality](#note-on-security-functionality). On the CLI, the <b>enrollmentID</b> is passed with the <b>-u</b> parameter; in the REST API, the <b>enrollmentID</b> is passed with the <b>'secureContext'</b> element.

 	  ./peer chaincode deploy -u jim -n mycc -c '{"Function":"init", "Args": ["a","100", "b", "200"]}'

<b>REST Request:</b>
```
POST host:port/chaincode

{
  "jsonrpc": "2.0",
  "method": "deploy",
  "params": {
    "type": 1,
    "chaincodeID":{
        "name": "mycc"
    },
    "ctorMsg": {
        "function":"init",
        "args":["a", "100", "b", "200"]
    },
    "secureContext": "jim"
  },
  "id": 1
}
```

The deploy transaction initializes the chaincode by executing a target initializing function. Though the example shows "init", the name could be arbitrarily chosen by the chaincode developer. You should see the following output in the chaincode window:

	2015/11/15 15:19:31 Received INIT(uuid:005dea42-d57f-4983-803e-3232e551bf61), initializing chaincode
	Aval = 100, Bval = 200

#### Chaincode invoke via CLI and REST

Run the chaincode invoking transaction on the CLI as many times as desired. The <b>-n</b> argument should match the value provided in the chaincode window (started in Vagrant terminal 2):

	./peer chaincode invoke -l golang -n mycc -c '{"Function": "invoke", "Args": ["a", "b", "10"]}'

Alternatively, run the chaincode invoking transaction through the REST API. Note, that you should use port 5000 if you are sending the REST request from inside Vagrant and port 3000 (or another port number that you have configured) if you are sending the REST request from outside Vagrant.

<b>REST Request:</b>
```
POST host:port/chaincode

{
  "jsonrpc": "2.0",
  "method": "invoke",
  "params": {
      "type": 1,
      "chaincodeID":{
          "name":"mycc"
      },
      "ctorMsg": {
         "function":"invoke",
         "args":["a", "b", "10"]
      }
  },
  "id": 3
}
```

<b>REST Response:</b>
```
{
    "jsonrpc": "2.0",
    "result": {
        "status": "OK",
        "message": "5a4540e5-902b-422d-a6ab-e70ab36a2e6d"
    },
    "id": 3
}
```

**Note:** When security is enabled, modify the CLI command and REST API payload to pass the <b>enrollmentID</b> of a logged in user. To log in a registered user through the CLI or the REST API, follow the instructions in the [note on security functionality](#note-on-security-functionality). On the CLI, the <b>enrollmentID</b> is passed with the <b>-u</b> parameter; in the REST API, the <b>enrollmentID</b> is passed with the <b>'secureContext'</b> element.

	 ./peer chaincode invoke -u jim -l golang -n mycc -c '{"Function": "invoke", "Args": ["a", "b", "10"]}'

<b> REST Request:</b>
```
POST host:port/chaincode

{
  "jsonrpc": "2.0",
  "method": "invoke",
  "params": {
      "type": 1,
      "chaincodeID":{
          "name":"mycc"
      },
      "ctorMsg": {
         "function":"invoke",
         "args":["a", "b", "10"]
      },
      "secureContext": "jim"
  },
  "id": 3
}
```

The invoking transaction runs the specified chaincode function name "invoke" with the arguments. This transaction transfers 10 units from A to B. You should see the following output in the chaincode window:

	2015/11/15 15:39:11 Received RESPONSE. Payload 200, Uuid 075d72a4-4d1f-4a1d-a735-4f6f60d597a9
	Aval = 90, Bval = 210

#### Chaincode query via CLI and REST

Run a query on the chaincode to retrieve the desired values. The <b>-n</b> argument should match the value provided in the chaincode window (started in Vagrant terminal 2):

    ./peer chaincode query -l golang -n mycc -c '{"Function": "query", "Args": ["b"]}'

The response should be similar to the following:

    {"Name":"b","Amount":"210"}

If a name other than "a" or "b" is provided in a query sent to <b>chaincode_example02</b>, you should see an error response similar to the following:

    {"Error":"Nil amount for c"}

Alternatively, run the chaincode query transaction through the REST API. Note, that you should use port 5000 if you are sending the REST request from inside Vagrant and port 3000 (or another port number that you have configured) if you are sending the REST request from outside Vagrant.

<b> REST Request:</b>
```
POST host:port/chaincode

{
  "jsonrpc": "2.0",
  "method": "query",
  "params": {
      "type": 1,
      "chaincodeID":{
          "name":"mycc"
      },
      "ctorMsg": {
         "function":"query",
         "args":["a"]
      }
  },
  "id": 5
}
```

<b>REST Response:</b>
```
{
    "jsonrpc": "2.0",
    "result": {
        "status": "OK",
        "message": "90"
    },
    "id": 5
}
```

**Note:** When security is enabled, modify the CLI command and REST API payload to pass the <b>enrollmentID</b> of a logged in user. To log in a registered user through the CLI or the REST API, follow the instructions in the [note on security functionality](#note-on-security-functionality). On the CLI, the <b>enrollmentID</b> is passed with the <b>-u</b> parameter; in the REST API, the <b>enrollmentID</b> is passed with the <b>'secureContext'</b> element:

    ./peer chaincode query -u jim -l golang -n mycc -c '{"Function": "query", "Args": ["b"]}'

<b>REST Request:</b>
```
POST host:port/chaincode

{
  "jsonrpc": "2.0",
  "method": "query",
  "params": {
      "type": 1,
      "chaincodeID":{
          "name":"mycc"
      },
      "ctorMsg": {
         "function":"query",
         "args":["a"]
      },
      "secureContext": "jim"
  },
  "id": 5
}
```

#### Removing temporary files when security is enabled

After the completion of a chaincode test with security enabled, remove the temporary files that were created by the CA server process. To remove the client enrollment certificate, enrollment key, transaction certificate chain, etc., run the following commands. Note, that you must run these commands if you want to register a user who has already been registered previously.

From your command line terminal, move to the `devenv` subdirectory of your workspace environment. Log into a Vagrant terminal by executing the following command:

    vagrant ssh

And then run:

    rm -rf /var/hyperledger/production<|MERGE_RESOLUTION|>--- conflicted
+++ resolved
@@ -38,16 +38,10 @@
 
 Build and run the peer process to enable security and privacy after setting <b>security.enabled</b> and <b>security.privacy</b> settings to 'true'.
 
-<<<<<<< HEAD
-    cd $GOPATH/src/github.com/hyperledger/fabric/peer
-    go build
-    ./peer node start --peer-chaincodedev   
-=======
     cd $GOPATH/src/github.com/hyperledger/fabric
     make peer
     cd ./peer
-    ./peer peer --peer-chaincodedev
->>>>>>> 55853943
+    ./peer node start --peer-chaincodedev
 
 Alternatively, enable security and privacy on the peer with environment variables:
 
