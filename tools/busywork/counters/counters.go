--- conflicted
+++ resolved
@@ -39,9 +39,9 @@
 // architecture that support concurrency. For now it is handy to put it here;
 // in the future a different way of exposing the shim might be preferred.
 type counters struct {
-	logger *shim.ChaincodeLogger // Our logger
-	id     string                // Chaincode ID
-	stub   *shim.ChaincodeStub   // The stub
+	logger *shim.ChaincodeLogger       // Our logger
+	id     string                      // Chaincode ID
+	stub   shim.ChaincodeStubInterface // The stub
 }
 
 // newCounters is a "constructor" for counters objects
@@ -154,11 +154,7 @@
 }
 
 // create (re-)creates one or more counter arrays and zeros their state.
-<<<<<<< HEAD
-func (c *counters) create(stub shim.ChaincodeStubInterface, args []string) (val []byte, err error) {
-=======
 func (c *counters) create(args []string) (val []byte, err error) {
->>>>>>> 0c9bdc98
 
 	// There must always be an even number of argument strings, and the odd
 	// (length) strings must parse as non-0 unsigned 64-bit values.
@@ -205,11 +201,7 @@
 
 // incDec either increments or decrements 0 or more counter arrays. The choice
 // is made based on the value of 'incr'.
-<<<<<<< HEAD
-func (c *counters) incDec(stub shim.ChaincodeStubInterface, args []string, incr int) (val []byte, err error) {
-=======
 func (c *counters) incDec(args []string, incr int) (val []byte, err error) {
->>>>>>> 0c9bdc98
 
 	c.assert((incr == 1) || (incr == -1), "The 'incr' parameter must be 1 or -1")
 
@@ -273,11 +265,7 @@
 }
 
 // initParms handles the initialization of `parms`.
-<<<<<<< HEAD
-func (c *counters) initParms(stub shim.ChaincodeStubInterface, args []string) (val []byte, err error) {
-=======
 func (c *counters) initParms(args []string) (val []byte, err error) {
->>>>>>> 0c9bdc98
 
 	c.infof("initParms : Command-line arguments : %v", args)
 
@@ -309,11 +297,7 @@
 }
 
 // queryParms handles the `parms` query
-<<<<<<< HEAD
-func (c *counters) queryParms(stub shim.ChaincodeStubInterface, args []string) (val []byte, err error) {
-=======
 func (c *counters) queryParms(args []string) (val []byte, err error) {
->>>>>>> 0c9bdc98
 	flags := flag.NewFlagSet("queryParms", flag.ContinueOnError)
 	flags.StringVar(&c.id, "id", "", "Uniquely identify a chaincode instance")
 	err = flags.Parse(args)
@@ -323,18 +307,8 @@
 	return
 }
 
-<<<<<<< HEAD
-// status implements the `status` query. If the -checkStatus flag was passed
-// as false, then we do not check for the array having been created, and we
-// assume that the length and count obtained from the state are correct. This
-// is a debug-only setting.
-func (c *counters) status(stub shim.ChaincodeStubInterface, args []string) (val []byte, err error) {
-
-	c.debugf("status : Entry : checkStatus = %v", c.checkStatus)
-=======
 // status implements the `status` query.
 func (c *counters) status(args []string) (val []byte, err error) {
->>>>>>> 0c9bdc98
 
 	// Run down the list of arrays, pulling their state into our memory
 
@@ -362,12 +336,8 @@
 
 // Init handles chaincode initialization. Only the 'parms' function is
 // recognized here.
-<<<<<<< HEAD
 func (c *counters) Init(stub shim.ChaincodeStubInterface, function string, args []string) (val []byte, err error) {
-=======
-func (c *counters) Init(stub *shim.ChaincodeStub, function string, args []string) (val []byte, err error) {
 	c.stub = stub
->>>>>>> 0c9bdc98
 	defer busy.Catch(&err)
 	switch function {
 	case "parms":
@@ -379,12 +349,8 @@
 }
 
 // Invoke handles the `invoke` methods.
-<<<<<<< HEAD
 func (c *counters) Invoke(stub shim.ChaincodeStubInterface, function string, args []string) (val []byte, err error) {
-=======
-func (c *counters) Invoke(stub *shim.ChaincodeStub, function string, args []string) (val []byte, err error) {
 	c.stub = stub
->>>>>>> 0c9bdc98
 	defer busy.Catch(&err)
 	switch function {
 	case "create":
@@ -400,12 +366,8 @@
 }
 
 // Query handles the `query` methods.
-<<<<<<< HEAD
 func (c *counters) Query(stub shim.ChaincodeStubInterface, function string, args []string) (val []byte, err error) {
-=======
-func (c *counters) Query(stub *shim.ChaincodeStub, function string, args []string) (val []byte, err error) {
 	c.stub = stub
->>>>>>> 0c9bdc98
 	defer busy.Catch(&err)
 	switch function {
 	case "parms":
