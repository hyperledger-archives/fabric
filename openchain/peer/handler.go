--- conflicted
+++ resolved
@@ -34,11 +34,10 @@
 
 // Handler peer handler implementation.
 type Handler struct {
-<<<<<<< HEAD
 	ToPeerEndpoint                *pb.PeerEndpoint
 	Coordinator                   MessageHandlerCoordinator
 	ChatStream                    ChatStream
-	doneChan                      chan bool
+	doneChan                      chan struct{}
 	FSM                           *fsm.FSM
 	initiatedStream               bool // Was the stream initiated within this Peer
 	registered                    bool
@@ -46,18 +45,6 @@
 	syncBlocks                    chan *pb.SyncBlocks
 	snapshotRequestHandler        *syncStateSnapshotRequestHandler
 	syncStateDeltasRequestHandler *syncStateDeltasHandler
-=======
-	ToPeerEndpoint         *pb.PeerEndpoint
-	Coordinator            MessageHandlerCoordinator
-	ChatStream             ChatStream
-	doneChan               chan struct{}
-	FSM                    *fsm.FSM
-	initiatedStream        bool // Was the stream initiated within this Peer
-	registered             bool
-	syncBlocksMutex        sync.Mutex
-	syncBlocks             chan *pb.SyncBlocks
-	snapshotRequestHandler *snapshotRequestHandler
->>>>>>> 5e894833
 }
 
 // NewPeerHandler returns a new Peer handler
