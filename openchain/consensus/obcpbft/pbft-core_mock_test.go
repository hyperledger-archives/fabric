/*
Licensed to the Apache Software Foundation (ASF) under one
or more contributor license agreements.  See the NOTICE file
distributed with this work for additional information
regarding copyright ownership.  The ASF licenses this file
to you under the Apache License, Version 2.0 (the
"License"); you may not use this file except in compliance
with the License.  You may obtain a copy of the License at

  http://www.apache.org/licenses/LICENSE-2.0

Unless required by applicable law or agreed to in writing,
software distributed under the License is distributed on an
"AS IS" BASIS, WITHOUT WARRANTIES OR CONDITIONS OF ANY
KIND, either express or implied.  See the License for the
specific language governing permissions and limitations
under the License.
*/

package obcpbft

import (
	"encoding/base64"
	"fmt"
	gp "google/protobuf"
	"math/rand"
	"strconv"
	"sync"
	"time"

	"github.com/golang/protobuf/proto"
	"github.com/openblockchain/obc-peer/openchain/consensus"
	"github.com/openblockchain/obc-peer/openchain/ledger/statemgmt"
	"github.com/openblockchain/obc-peer/openchain/util"
	pb "github.com/openblockchain/obc-peer/protos"
)

type mockStack struct {
	broadcasted [][]byte
	*instance
}

func newMock() *mockStack {
	mock := &mockStack{
		make([][]byte, 0),
		&instance{},
	}
	mock.instance.ledger = NewMockLedger(nil, nil)
	mock.instance.ledger.PutBlock(0, SimpleGetBlock(0))
	return mock
}

func (mock *mockStack) sign(msg []byte) ([]byte, error) {
	return msg, nil
}

func (mock *mockStack) verify(senderID uint64, signature []byte, message []byte) error {
	return nil
}

func (mock *mockStack) broadcast(msg []byte) {
	mock.broadcasted = append(mock.broadcasted, msg)
}

func (mock *mockStack) unicast(msg []byte, receiverID uint64) (err error) {
	panic("not implemented")
}

type closableConsenter interface {
	consensus.Consenter
	Close()
	Drain()
}

type taggedMsg struct {
	src int
	dst int
	msg []byte
}

type testnet struct {
	N        int
	f        int
	cond     *sync.Cond
	closed   bool
	replicas []*instance
	msgs     []taggedMsg
	handles  []*pb.PeerID
	filterFn func(int, int, []byte) []byte
}

type instance struct {
	id        int
	handle    *pb.PeerID
	pbft      *pbftCore
	consenter closableConsenter
	net       *testnet
	ledger    consensus.LedgerStack

	deliver      func([]byte, *pb.PeerID)
	execTxResult func([]*pb.Transaction) ([]byte, error)
}

func (inst *instance) Sign(msg []byte) ([]byte, error) {
	return msg, nil
}
func (inst *instance) Verify(peerID *pb.PeerID, signature []byte, message []byte) error {
	return nil
}

func (inst *instance) sign(msg []byte) ([]byte, error) {
	return msg, nil
}

func (inst *instance) verify(replicaID uint64, signature []byte, message []byte) error {
	return nil
}

func (inst *instance) broadcast(payload []byte) {
	net := inst.net
	net.cond.L.Lock()
	defer net.cond.L.Unlock()
	net.broadcastFilter(inst, payload)
	net.cond.Signal()
}

func (inst *instance) unicast(payload []byte, receiverID uint64) error {
	net := inst.net
	net.cond.L.Lock()
	defer net.cond.L.Unlock()
	net.msgs = append(net.msgs, taggedMsg{inst.id, int(receiverID), payload})
	net.cond.Signal()
	return nil
}

func (inst *instance) validate(payload []byte) error {
	return nil
}

func (inst *instance) execute(payload []byte) {

	tx := &pb.Transaction{
		Payload: payload,
	}

	txs := []*pb.Transaction{tx}
	txBatchID := base64.StdEncoding.EncodeToString(util.ComputeCryptoHash(payload))

	if err := inst.BeginTxBatch(txBatchID); err != nil {
		fmt.Printf("Failed to begin transaction %s: %v", txBatchID, err)
		return
	}

	if _, err := inst.ExecTxs(txBatchID, txs); nil != err {
		fmt.Printf("Fail to execute transaction %s: %v", txBatchID, err)
		if err := inst.RollbackTxBatch(txBatchID); err != nil {
			panic(fmt.Errorf("Unable to rollback transaction %s: %v", txBatchID, err))
		}
		return
	}

	if _, err := inst.CommitTxBatch(txBatchID, nil); err != nil {
		fmt.Printf("Failed to commit transaction %s to the ledger: %v", txBatchID, err)
		if err = inst.RollbackTxBatch(txBatchID); err != nil {
			panic(fmt.Errorf("Unable to rollback transaction %s: %v", txBatchID, err))
		}
		return
	}

}

func (inst *instance) viewChange(uint64) {
}

func (inst *instance) GetNetworkInfo() (self *pb.PeerEndpoint, network []*pb.PeerEndpoint, err error) {
	panic("Not implemented yet")
}

func (inst *instance) GetNetworkHandles() (self *pb.PeerID, network []*pb.PeerID, err error) {
	self = inst.handle
	network = inst.net.handles
	return
}

// Broadcast delivers to all replicas.  In contrast to the stack
// Broadcast, this will also deliver back to the replica.  We keep
// this behavior, because it exposes subtle bugs in the
// implementation.
func (inst *instance) Broadcast(msg *pb.OpenchainMessage, peerType pb.PeerEndpoint_Type) error {
	net := inst.net
	net.cond.L.Lock()
	defer net.cond.L.Unlock()
	net.broadcastFilter(inst, msg.Payload)
	net.cond.Signal()
	return nil
}

func (inst *instance) Unicast(msg *pb.OpenchainMessage, receiverHandle *pb.PeerID) error {
	net := inst.net
	net.cond.L.Lock()
	defer net.cond.L.Unlock()
	receiverID, err := getValidatorID(receiverHandle)
	if err != nil {
		return fmt.Errorf("Couldn't unicast message to %s: %v", receiverHandle.Name, err)
	}
	net.msgs = append(net.msgs, taggedMsg{inst.id, int(receiverID), msg.Payload})
	net.cond.Signal()
	return nil
}

func (inst *instance) BeginTxBatch(id interface{}) error {
	return inst.ledger.BeginTxBatch(id)
}

func (inst *instance) ExecTxs(id interface{}, txs []*pb.Transaction) ([]byte, error) {
	return inst.ledger.ExecTxs(id, txs)
}

func (inst *instance) CommitTxBatch(id interface{}, metadata []byte) (*pb.Block, error) {
	return inst.ledger.CommitTxBatch(id, metadata)
}

func (inst *instance) PreviewCommitTxBatch(id interface{}, metadata []byte) (*pb.Block, error) {
	return inst.ledger.PreviewCommitTxBatch(id, metadata)
}

func (inst *instance) RollbackTxBatch(id interface{}) error {
	return inst.ledger.RollbackTxBatch(id)
}

func (inst *instance) GetBlock(id uint64) (block *pb.Block, err error) {
	return inst.ledger.GetBlock(id)
}
func (inst *instance) GetCurrentStateHash() (stateHash []byte, err error) {
	return inst.ledger.GetCurrentStateHash()
}
func (inst *instance) GetBlockchainSize() (uint64, error) {
	return inst.ledger.GetBlockchainSize()
}
func (inst *instance) HashBlock(block *pb.Block) ([]byte, error) {
	return inst.ledger.HashBlock(block)
}
func (inst *instance) PutBlock(blockNumber uint64, block *pb.Block) error {
	return inst.ledger.PutBlock(blockNumber, block)
}
func (inst *instance) ApplyStateDelta(id interface{}, delta *statemgmt.StateDelta) error {
	return inst.ledger.ApplyStateDelta(id, delta)
}
func (inst *instance) CommitStateDelta(id interface{}) error {
	return inst.ledger.CommitStateDelta(id)
}
func (inst *instance) RollbackStateDelta(id interface{}) error {
	return inst.ledger.RollbackStateDelta(id)
}
func (inst *instance) EmptyState() error {
	return inst.ledger.EmptyState()
}
func (inst *instance) VerifyBlockchain(start, finish uint64) (uint64, error) {
	return inst.ledger.VerifyBlockchain(start, finish)
}
func (inst *instance) GetRemoteBlocks(peerID *pb.PeerID, start, finish uint64) (<-chan *pb.SyncBlocks, error) {
	return inst.ledger.GetRemoteBlocks(peerID, start, finish)
}
func (inst *instance) GetRemoteStateSnapshot(peerID *pb.PeerID) (<-chan *pb.SyncStateSnapshot, error) {
	return inst.ledger.GetRemoteStateSnapshot(peerID)
}
func (inst *instance) GetRemoteStateDeltas(peerID *pb.PeerID, start, finish uint64) (<-chan *pb.SyncStateDeltas, error) {
	return inst.ledger.GetRemoteStateDeltas(peerID, start, finish)
}

func (net *testnet) broadcastFilter(inst *instance, payload []byte) {
	if net.filterFn != nil {
		payload = net.filterFn(inst.id, -1, payload)
	}
	if payload != nil {
		/* msg := &Message{}
		_ = proto.Unmarshal(payload, msg)
		if fr := msg.GetFetchRequest(); fr != nil {
			// treat fetch-request as a high-priority message that needs to be processed ASAP
			fmt.Printf("Debug: replica %v broadcastFilter for fetch-request\n", inst.id)
			net.deliverFilter(taggedMsg{inst.id, -1, payload})
		} else { */
		net.msgs = append(net.msgs, taggedMsg{inst.id, -1, payload})
	}
}

func (net *testnet) deliverFilter(msg taggedMsg, senderID int) {
	senderHandle := net.handles[senderID]
	if msg.dst == -1 {
		for id, inst := range net.replicas {
			if msg.src == id {
				// do not deliver to local replica
				continue
			}
			payload := msg.msg
			if net.filterFn != nil {
				payload = net.filterFn(msg.src, id, payload)
			}
			if payload != nil {
				inst.deliver(msg.msg, senderHandle)
			}
		}
	} else {
		net.replicas[msg.dst].deliver(msg.msg, senderHandle)
	}
}

func (net *testnet) processWithoutDrain() {
	net.cond.L.Lock()
	defer net.cond.L.Unlock()

	net.processWithoutDrainSync()
}

func (net *testnet) processWithoutDrainSync() {
	doDeliver := func(msg taggedMsg) {
		net.cond.L.Unlock()
		defer net.cond.L.Lock()
		net.deliverFilter(msg)
	}

	for len(net.msgs) > 0 {
		msg := net.msgs[0]
		net.msgs = net.msgs[1:]
<<<<<<< HEAD
		net.cond.L.Unlock()
		net.deliverFilter(msg, msg.src)
		net.cond.L.Lock()
=======
		doDeliver(msg)
>>>>>>> b75c98f4
	}
}

func (net *testnet) drain() {
	for _, inst := range net.replicas {
		if inst.pbft != nil {
			inst.pbft.drain()
		}
		if inst.consenter != nil {
			inst.consenter.Drain()
		}
	}
}

func (net *testnet) process() error {
	for retry := true; retry; {
		retry = false
		net.processWithoutDrain()
		net.drain()
		net.cond.L.Lock()
		if len(net.msgs) > 0 {
			fmt.Printf("Debug: new messages after executeOutstanding, retrying\n")
			retry = true
		}
		net.cond.L.Unlock()
	}

	return nil
}

func (net *testnet) processContinually() {
	net.cond.L.Lock()
	defer net.cond.L.Unlock()
	for {
		if net.closed {
			break
		}
		if len(net.msgs) == 0 {
			net.cond.Wait()
		}
		net.processWithoutDrainSync()
	}
}

func makeTestnet(N int, initFn ...func(*instance)) *testnet {
	f := N / 3
	net := &testnet{f: f, N: N}
	net.cond = sync.NewCond(&sync.Mutex{})

	for i := uint64(0); i < uint64(N); i++ {
	}

	ledgers := make(map[pb.PeerID]consensus.ReadOnlyLedger, N)
	for i := 0; i < N; i++ {
		inst := &instance{handle: &pb.PeerID{Name: "vp" + strconv.Itoa(i)}, id: i, net: net}
		ml := NewMockLedger(&ledgers, nil)
		ml.inst = inst
		ml.PutBlock(0, SimpleGetBlock(0))
		handle, _ := getValidatorHandle(uint64(i))
		ledgers[*handle] = ml
		inst.ledger = ml
		net.replicas = append(net.replicas, inst)
		net.handles = append(net.handles, inst.handle)
	}

	for _, inst := range net.replicas {
		for _, fn := range initFn {
			fn(inst)
		}
	}

	return net
}

func (net *testnet) close() {
	if net.closed {
		return
	}
	net.drain()
	for _, inst := range net.replicas {
		if inst.pbft != nil {
			inst.pbft.close()
		}
		if inst.consenter != nil {
			inst.consenter.Close()
		}
	}
	net.cond.L.Lock()
	defer net.cond.L.Unlock()
	net.closed = true
	net.cond.Signal()
<<<<<<< HEAD
	net.cond.L.Unlock()
}

// Create a message of type `OpenchainMessage_CHAIN_TRANSACTION`
func createOcMsgWithChainTx(iter int64) (msg *pb.OpenchainMessage) {
	txTime := &gp.Timestamp{Seconds: iter, Nanos: 0}
	tx := &pb.Transaction{Type: pb.Transaction_CHAINCODE_NEW,
		Timestamp: txTime,
		Payload:   []byte(fmt.Sprint(iter)),
	}
	txPacked, _ := proto.Marshal(tx)
	msg = &pb.OpenchainMessage{
		Type:    pb.OpenchainMessage_CHAIN_TRANSACTION,
		Payload: txPacked,
	}
	return
}

func generateBroadcaster(validatorCount int) (requestBroadcaster int) {
	seed := rand.NewSource(time.Now().UnixNano())
	rndm := rand.New(seed)
	requestBroadcaster = rndm.Intn(validatorCount)
	return
=======
>>>>>>> b75c98f4
}<|MERGE_RESOLUTION|>--- conflicted
+++ resolved
@@ -322,13 +322,9 @@
 	for len(net.msgs) > 0 {
 		msg := net.msgs[0]
 		net.msgs = net.msgs[1:]
-<<<<<<< HEAD
 		net.cond.L.Unlock()
 		net.deliverFilter(msg, msg.src)
 		net.cond.L.Lock()
-=======
-		doDeliver(msg)
->>>>>>> b75c98f4
 	}
 }
 
@@ -420,8 +416,6 @@
 	defer net.cond.L.Unlock()
 	net.closed = true
 	net.cond.Signal()
-<<<<<<< HEAD
-	net.cond.L.Unlock()
 }
 
 // Create a message of type `OpenchainMessage_CHAIN_TRANSACTION`
@@ -444,6 +438,4 @@
 	rndm := rand.New(seed)
 	requestBroadcaster = rndm.Intn(validatorCount)
 	return
-=======
->>>>>>> b75c98f4
 }