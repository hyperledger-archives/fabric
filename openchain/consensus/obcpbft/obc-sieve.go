/*
Licensed to the Apache Software Foundation (ASF) under one
or more contributor license agreements.  See the NOTICE file
distributed with this work for additional information
regarding copyright ownership.  The ASF licenses this file
to you under the Apache License, Version 2.0 (the
"License"); you may not use this file except in compliance
with the License.  You may obtain a copy of the License at

  http://www.apache.org/licenses/LICENSE-2.0

Unless required by applicable law or agreed to in writing,
software distributed under the License is distributed on an
"AS IS" BASIS, WITHOUT WARRANTIES OR CONDITIONS OF ANY
KIND, either express or implied.  See the License for the
specific language governing permissions and limitations
under the License.
*/

package obcpbft

import (
	"encoding/base64"
	"fmt"
	"reflect"

	"github.com/golang/protobuf/proto"
	"github.com/openblockchain/obc-peer/openchain/consensus"
	"github.com/openblockchain/obc-peer/openchain/util"
	pb "github.com/openblockchain/obc-peer/protos"

	"github.com/spf13/viper"
)

type obcSieve struct {
	stack consensus.Stack
	pbft  *pbftCore

	id            uint64
	epoch         uint64
	imminentEpoch uint64
	blockNumber   uint64
	currentReq    string
	currentResult []byte

	currentTx   []*pb.Transaction
	verifyStore []*Verify

	queuedExec map[uint64]*Execute
	queuedTx   [][]byte
}

func newObcSieve(id uint64, config *viper.Viper, stack consensus.Stack) *obcSieve {
	op := &obcSieve{stack: stack, id: id}
	op.queuedExec = make(map[uint64]*Execute)
	op.pbft = newPbftCore(id, config, op, stack)
	op.pbft.sts.RegisterListener(op)

	return op
}

// RecvMsg receives both CHAIN_TRANSACTION and CONSENSUS messages from
// the stack. New transaction requests are broadcast to all replicas,
// so that the current primary will receive the request.
<<<<<<< HEAD
func (op *obcSieve) RecvMsg(ocMsg *pb.OpenchainMessage, senderHandle *pb.PeerID) error {
	op.pbft.lock.Lock()
	defer op.pbft.lock.Unlock()
=======
func (op *obcSieve) RecvMsg(ocMsg *pb.OpenchainMessage) error {
	op.pbft.lock()
	defer op.pbft.unlock()
>>>>>>> f3b496f3

	if ocMsg.Type == pb.OpenchainMessage_CHAIN_TRANSACTION {
		logger.Info("New consensus request received")
		op.broadcastMsg(&SieveMessage{&SieveMessage_Request{ocMsg.Payload}})
		op.recvRequest(ocMsg.Payload)
		return nil
	}

	if ocMsg.Type != pb.OpenchainMessage_CONSENSUS {
		return fmt.Errorf("Unexpected message type: %s", ocMsg.Type)
	}

	senderID, err := getValidatorID(senderHandle)
	if err != nil {
		panic("Cannot map sender's PeerID to a valid replica ID")
	}

	svMsg := &SieveMessage{}
	err = proto.Unmarshal(ocMsg.Payload, svMsg)
	if err != nil {
		logger.Error("Could not unmarshal sieve message: %v", ocMsg)
		return err
	}
	if req := svMsg.GetRequest(); req != nil {
		op.recvRequest(req)
	} else if exec := svMsg.GetExecute(); exec != nil {
		if senderID != exec.ReplicaId {
			logger.Warning("Sender ID included in message (%v) doesn't match ID corresponding to the receiving stream (%v)", exec.ReplicaId, senderID)
			return nil
		}
		op.recvExecute(exec)
	} else if verify := svMsg.GetVerify(); verify != nil {
		// check for senderID not needed since verify messages are signed and will be verified
		op.recvVerify(verify)
	} else if pbftMsg := svMsg.GetPbftMessage(); pbftMsg != nil {
<<<<<<< HEAD
		op.pbft.lock.Unlock()
		op.pbft.receive(pbftMsg, senderID)
		op.pbft.lock.Lock()
=======
		op.pbft.unlock()
		op.pbft.receive(pbftMsg)
		op.pbft.lock()
>>>>>>> f3b496f3
	} else {
		logger.Error("Received invalid sieve message: %v", svMsg)
	}
	return nil
}

// Close tells us to release resources we are holding
func (op *obcSieve) Close() {
	op.pbft.close()
}

// Drain will block until all remaining execution has been handled
func (op *obcSieve) Drain() {
	op.pbft.drain()
}

// called by pbft-core to multicast a message to all replicas
func (op *obcSieve) broadcast(msgPayload []byte) {
	svMsg := &SieveMessage{&SieveMessage_PbftMessage{msgPayload}}
	op.broadcastMsg(svMsg)
}

// send a message to a specific replica
func (op *obcSieve) unicast(msgPayload []byte, receiverID uint64) (err error) {
	ocMsg := &pb.OpenchainMessage{
		Type:    pb.OpenchainMessage_CONSENSUS,
		Payload: msgPayload,
	}
	receiverHandle, err := getValidatorHandle(receiverID)
	if err != nil {
		return
	}
	return op.stack.Unicast(ocMsg, receiverHandle)
}

func (op *obcSieve) sign(msg []byte) ([]byte, error) {
	return op.stack.Sign(msg)
}

func (op *obcSieve) verify(senderID uint64, signature []byte, message []byte) error {
	senderHandle, err := getValidatorHandle(senderID)
	if err != nil {
		return err
	}
	return op.stack.Verify(senderHandle, signature, message)
}

// called by pbft-core to signal when a view change happened
func (op *obcSieve) viewChange(newView uint64) {
	logger.Info("Replica %d observing pbft view change to %d", op.id, newView)
	op.queuedTx = nil
	op.imminentEpoch = newView

	for idx := range op.pbft.outstandingReqs {
		delete(op.pbft.outstandingReqs, idx)
	}
	op.pbft.stopTimer()

	if op.pbft.primary(newView) == op.id {
		flush := &Flush{View: newView}
		flush.ReplicaId = op.id
		op.pbft.sign(flush)
		req := &SievePbftMessage{Payload: &SievePbftMessage_Flush{flush}}
		op.invokePbft(req)
	}
}

func (op *obcSieve) broadcastMsg(svMsg *SieveMessage) {
	msgPayload, _ := proto.Marshal(svMsg)
	ocMsg := &pb.OpenchainMessage{
		Type:    pb.OpenchainMessage_CONSENSUS,
		Payload: msgPayload,
	}
	op.stack.Broadcast(ocMsg, pb.PeerEndpoint_UNDEFINED)
}

func (op *obcSieve) invokePbft(msg *SievePbftMessage) {
	raw, _ := proto.Marshal(msg)
<<<<<<< HEAD
	op.pbft.lock.Unlock()
	op.pbft.request(raw, op.id)
	op.pbft.lock.Lock()
=======
	op.pbft.unlock()
	op.pbft.request(raw)
	op.pbft.lock()
>>>>>>> f3b496f3
}

func (op *obcSieve) recvRequest(txRaw []byte) {
	if op.pbft.primary(op.epoch) != op.id || !op.pbft.activeView {
		logger.Debug("Sieve backup %d ignoring request", op.id)
		return
	}

	logger.Debug("Sieve primary %d received request", op.id)
	op.queuedTx = append(op.queuedTx, txRaw)

	if op.currentReq == "" {
		op.processRequest()
	}
}

func (op *obcSieve) processRequest() {
	if len(op.queuedTx) == 0 || op.currentReq != "" {
		return
	}

	txRaw := op.queuedTx[0]
	op.queuedTx = op.queuedTx[1:]
	op.verifyStore = nil

	exec := &Execute{
		View:        op.epoch,
		BlockNumber: op.blockNumber + 1,
		Request:     txRaw,
		ReplicaId:   op.id,
	}
	logger.Debug("Sieve primary %d broadcasting execute epoch=%d, blockNo=%d",
		op.id, exec.View, exec.BlockNumber)
	op.broadcastMsg(&SieveMessage{&SieveMessage_Execute{exec}})
	op.recvExecute(exec)
}

func (op *obcSieve) recvExecute(exec *Execute) {
	if !(exec.View >= op.epoch && exec.BlockNumber > op.blockNumber && op.pbft.primary(exec.View) == exec.ReplicaId) {
		logger.Debug("Invalid execute from %d", exec.ReplicaId)
		return
	}

	if _, ok := op.queuedExec[exec.ReplicaId]; !ok {
		op.queuedExec[exec.ReplicaId] = exec
		op.processExecute()
	}
}

func (op *obcSieve) processExecute() {
	if op.pbft.sts.InProgress() {
		return
	}

	if op.currentReq != "" {
		return
	}

	primary := op.pbft.primary(op.epoch)
	exec := op.queuedExec[primary]
	delete(op.queuedExec, primary)

	if exec == nil {
		return
	}

	if !(exec.View == op.epoch && op.pbft.primary(op.epoch) == exec.ReplicaId && op.pbft.activeView) {
		logger.Debug("Invalid execute from %d", exec.ReplicaId)
		return
	}

	if exec.BlockNumber != op.blockNumber+1 {
		logger.Debug("Invalid block number in execute: expected %d, got %d",
			op.blockNumber+1, exec.BlockNumber)
		return
	}

	logger.Debug("Sieve replica %d received exec from %d, epoch=%d, blockNo=%d",
		op.id, exec.ReplicaId, exec.View, exec.BlockNumber)

	blockchainSize, _ := op.stack.GetBlockchainSize()
	blockchainSize--
	if op.blockNumber != blockchainSize {
		logger.Critical("Sieve replica %d block number and ledger blockchain size diverged: blockNo=%d, blockchainSize=%d", op.id, op.blockNumber, blockchainSize)
		return
	}

	op.currentReq = base64.StdEncoding.EncodeToString(util.ComputeCryptoHash(exec.Request))
	op.blockNumber++

	op.begin()
	tx := &pb.Transaction{}
	proto.Unmarshal(exec.Request, tx)
	op.currentTx = []*pb.Transaction{tx}
	op.stack.ExecTxs(op.currentReq, op.currentTx)
	hash, err := op.previewCommit(op.blockNumber)
	if err != nil {
		logger.Error("Sieve replica %d ignoring execute: %s", op.id, err)
		op.blockNumber--
		op.currentReq = ""
		return
	}

	op.currentResult = hash

	logger.Debug("Sieve replica %d executed blockNo=%d, request=%s, result=%s", op.id, op.blockNumber, op.currentReq, op.currentResult)

	// for simplicity's sake, we use the pbft timer
	op.pbft.startTimer(op.pbft.requestTimeout)

	verify := &Verify{
		View:          exec.View,
		BlockNumber:   exec.BlockNumber,
		RequestDigest: op.currentReq,
		ResultDigest:  op.currentResult,
		ReplicaId:     op.id,
	}
	op.pbft.sign(verify)

	logger.Debug("Sieve replica %d sending verify blockNo=%d",
		op.id, verify.BlockNumber)
	op.broadcastMsg(&SieveMessage{&SieveMessage_Verify{verify}})
	op.recvVerify(verify)
}

func (op *obcSieve) recvVerify(verify *Verify) {
	if op.pbft.primary(op.epoch) != op.id || !op.pbft.activeView {
		return
	}

	logger.Debug("Sieve primary %d received verify from %d, blockNo=%d, result %s",
		op.id, verify.ReplicaId, verify.BlockNumber, verify.ResultDigest)

	if err := op.pbft.verify(verify); err != nil {
		logger.Warning("Invalid verify message: %s", err)
		return
	}
	if verify.View != op.epoch {
		logger.Debug("Invalid verify view: expected %d, got %d",
			op.epoch, verify.View)
		return
	}
	if verify.BlockNumber != op.blockNumber {
		logger.Debug("Invalid verify block number: expected %d, got %d",
			op.blockNumber, verify.BlockNumber)
		return
	}
	if verify.RequestDigest != op.currentReq {
		logger.Debug("Invalid verify: invalid request digest")
		return
	}

	for _, v := range op.verifyStore {
		if v.ReplicaId == verify.ReplicaId {
			logger.Info("Duplicate verify from %d", op.id)
			return
		}
	}
	op.verifyStore = append(op.verifyStore, verify)

	if len(op.verifyStore) == 2*op.pbft.f+1 {
		dSet, _ := op.verifyDset(op.verifyStore)
		verifySet := &VerifySet{
			View:          op.epoch,
			BlockNumber:   op.blockNumber,
			RequestDigest: op.currentReq,
			Dset:          dSet,
		}
		verifySet.ReplicaId = op.id
		op.pbft.sign(verifySet)
		req := &SievePbftMessage{Payload: &SievePbftMessage_VerifySet{verifySet}}
		op.invokePbft(req)
	}
}

func (op *obcSieve) verifyDset(inDset []*Verify) (dSet []*Verify, ok bool) {
	sortV := make(map[string][]*Verify)
	for _, v := range inDset {
		s := base64.StdEncoding.EncodeToString(v.ResultDigest)
		sortV[s] = append(sortV[s], v)
	}
	for _, vs := range sortV {
		if len(vs) >= op.pbft.f+1 {
			dSet = vs
			ok = true
			return
		}
	}
	dSet = inDset
	ok = false
	return
}

// validate checks whether the request is valid syntactically
func (op *obcSieve) validate(rawReq []byte) error {
	req := &SievePbftMessage{}
	err := proto.Unmarshal(rawReq, req)
	if err != nil {
		return err
	}

	if vset := req.GetVerifySet(); vset != nil {
		return op.validateVerifySet(vset)
	} else if flush := req.GetFlush(); flush != nil {
		return op.validateFlush(flush)
	} else {
		return fmt.Errorf("Invalid pbft request")
	}
}

func (op *obcSieve) validateVerifySet(vset *VerifySet) error {
	if err := op.pbft.verify(vset); err != nil {
		return err
	}
	if vset.ReplicaId != op.pbft.primary(vset.View) {
		return fmt.Errorf("pbft request from non-primary")
	}

	dups := make(map[uint64]bool)
	for _, v := range vset.Dset {
		if err := op.pbft.verify(v); err != nil {
			logger.Warning("verify-set invalid: %s", err)
			return err
		}
		if dups[v.ReplicaId] {
			err := fmt.Errorf("verify-set invalid: duplicate entry for replica %d", v.ReplicaId)
			logger.Warning("%s", err)
			return err
		}
		dups[v.ReplicaId] = true
	}

	for _, v := range vset.Dset {
		if v.View != vset.View || v.BlockNumber != vset.BlockNumber || v.RequestDigest != vset.RequestDigest {
			err := fmt.Errorf("verify-set invalid: inconsistent verify member")
			logger.Warning("%s", err)
			return err
		}
	}

	if len(vset.Dset) < op.pbft.f+1 {
		err := fmt.Errorf("verify-set invalid: not enough verifies in vset: need at least %d, got %d",
			op.pbft.f+1, len(vset.Dset))
		logger.Error("%s", err)
		return err
	}

	dSet, _ := op.verifyDset(vset.Dset)
	if !reflect.DeepEqual(dSet, vset.Dset) {
		err := fmt.Errorf("verify-set invalid: d-set not coherent: received %v, calculated %v",
			vset.Dset, dSet)
		logger.Error("%s", err)
		return err
	}

	return nil
}

func (op *obcSieve) validateFlush(flush *Flush) error {
	if err := op.pbft.verify(flush); err != nil {
		return err
	}
	if flush.ReplicaId != op.pbft.primary(flush.View) {
		return fmt.Errorf("pbft request from non-primary")
	}

	if flush.View < op.imminentEpoch {
		return fmt.Errorf("flush for wrong epoch: got %d, expected %d", flush.View, op.imminentEpoch)
	}

	return nil
}

// called by pbft-core to execute an opaque request,
// which is a totally-ordered `Decision`
func (op *obcSieve) execute(raw []byte) {
	// called without pbft lock held
	op.pbft.lock()
	defer op.pbft.unlock()

	req := &SievePbftMessage{}
	err := proto.Unmarshal(raw, req)
	if err != nil {
		return
	}

	if vset := req.GetVerifySet(); vset != nil {
		op.executeVerifySet(vset)
	} else if flush := req.GetFlush(); flush != nil {
		op.executeFlush(flush)
	} else {
		logger.Warning("Invalid pbft request")
	}
}

func (op *obcSieve) executeVerifySet(vset *VerifySet) {
	sync := false

	logger.Debug("Replica %d received verify-set from pbft, view %d, block %d",
		op.id, vset.View, vset.BlockNumber)

	if vset.View != op.epoch {
		logger.Debug("Replica %d ignoring verify-set for wrong epoch: expected %d, got %d",
			op.id, op.epoch, vset.View)
		return
	}

	if vset.BlockNumber < op.blockNumber {
		logger.Debug("Replica %d ignoring verify-set for old block: expected %d, got %d",
			op.id, op.blockNumber, vset.BlockNumber)
		return
	}

	if vset.BlockNumber == op.blockNumber && op.currentReq == "" {
		logger.Debug("Replica %d ignoring verify-set for already committed block",
			op.id)
		return
	}

	if op.currentReq == "" {
		logger.Debug("Replica %d received verify-set without pending execute",
			op.id)
		sync = true
	}

	if vset.BlockNumber != op.blockNumber {
		logger.Debug("Replica %d received verify-set for wrong block: expected %d, got %d",
			op.id, op.blockNumber, vset.BlockNumber)
		sync = true
	}

	if vset.RequestDigest != op.currentReq {
		logger.Debug("Replica %d received verify-set for different execute",
			op.id)
		sync = true
	}

	dSet, shouldCommit := op.verifyDset(vset.Dset)

	if !sync {
		if !shouldCommit {
			logger.Error("Execute vset: not deterministic")
			op.rollback()
			op.blockNumber--
		} else {
			if !reflect.DeepEqual(op.currentResult, dSet[0].ResultDigest) {
				logger.Warning("Decision successful, but our output does not match")
				sync = true
			} else {
				logger.Debug("Decision successful, committing result")
				if op.commit(vset.BlockNumber) != nil {
					sync = true
				}
			}
		}
	}

	if sync {
		op.sync(vset.BlockNumber, dSet[0].ResultDigest, dSet)
	}

	op.currentReq = ""
	op.currentResult = nil

	if len(op.queuedTx) > 0 {
		op.processRequest()
	}

	if op.pbft.primary(op.epoch) != op.id {
		op.processExecute()
	}
}

func (op *obcSieve) executeFlush(flush *Flush) {
	logger.Debug("Replica %d received flush from pbft", op.id)
	if flush.View < op.epoch {
		logger.Warning("Replica %d ignoring old flush for epoch %d, we are in epoch %d",
			op.id, flush.View, op.epoch)
		return
	}
	op.epoch = flush.View
	logger.Info("Replica %d advancing epoch to %d", op.id, op.epoch)
	op.queuedTx = nil
	if op.currentReq != "" {
		logger.Info("Replica %d rolling back speculative execution", op.id)
		op.rollback()
		op.blockNumber--
		op.currentReq = ""
	}
}

func (op *obcSieve) begin() error {
	if err := op.stack.BeginTxBatch(op.currentReq); err != nil {
		return fmt.Errorf("Fail to begin transaction: %v", err)
	}
	return nil
}

func (op *obcSieve) rollback() error {
	if err := op.stack.RollbackTxBatch(op.currentReq); err != nil {
		return fmt.Errorf("Fail to rollback transaction: %v", err)
	}
	return nil
}

func (op *obcSieve) commit(seqNo uint64) error {
	if _, err := op.stack.CommitTxBatch(op.currentReq, nil); err != nil {
		return fmt.Errorf("Fail to commit transaction: %v", err)
	}
	return nil
}

func (op *obcSieve) previewCommit(seqNo uint64) ([]byte, error) {
	block, err := op.stack.PreviewCommitTxBatch(op.currentReq, nil)
	if err != nil {
		return nil, fmt.Errorf("Fail to preview transaction: %v", err)
	}
	return op.stack.HashBlock(block)
}

func (op *obcSieve) sync(blockNumber uint64, blockHash []byte, nodes []*Verify) {
	op.pbft.unlock()
	defer op.pbft.lock()

	var peers []*pb.PeerID
	for _, n := range nodes {
		peer, err := getValidatorHandle(n.ReplicaId)
		if err == nil {
			peers = append(peers, peer)
		}
	}
	op.pbft.sts.Initiate(peers)
	op.pbft.sts.BlockingUntilSuccessAddTarget(blockNumber, blockHash, peers)
}

// statetransfer Listener interface implementation
func (op *obcSieve) Initiated() {}
func (op *obcSieve) Errored(blockNumber uint64, hash []byte, peers []*pb.PeerID, meta interface{}, err error) {
}

// Completed is a callback invoked when the statetransfer subsystem
// succesfully synced to a new block
// We are only interested in adjusting our idea of the sieve blockNumber, which tracks the ledger block height
func (op *obcSieve) Completed(blockNumber uint64, hash []byte, peers []*pb.PeerID, meta interface{}) {
	op.pbft.lock()
	defer op.pbft.unlock()

	if op.currentReq != "" {
		op.rollback()
	}

	op.currentReq = ""
	op.currentResult = nil
	op.blockNumber = blockNumber
}<|MERGE_RESOLUTION|>--- conflicted
+++ resolved
@@ -62,15 +62,9 @@
 // RecvMsg receives both CHAIN_TRANSACTION and CONSENSUS messages from
 // the stack. New transaction requests are broadcast to all replicas,
 // so that the current primary will receive the request.
-<<<<<<< HEAD
 func (op *obcSieve) RecvMsg(ocMsg *pb.OpenchainMessage, senderHandle *pb.PeerID) error {
-	op.pbft.lock.Lock()
-	defer op.pbft.lock.Unlock()
-=======
-func (op *obcSieve) RecvMsg(ocMsg *pb.OpenchainMessage) error {
 	op.pbft.lock()
 	defer op.pbft.unlock()
->>>>>>> f3b496f3
 
 	if ocMsg.Type == pb.OpenchainMessage_CHAIN_TRANSACTION {
 		logger.Info("New consensus request received")
@@ -106,15 +100,9 @@
 		// check for senderID not needed since verify messages are signed and will be verified
 		op.recvVerify(verify)
 	} else if pbftMsg := svMsg.GetPbftMessage(); pbftMsg != nil {
-<<<<<<< HEAD
-		op.pbft.lock.Unlock()
+		op.pbft.unlock()
 		op.pbft.receive(pbftMsg, senderID)
-		op.pbft.lock.Lock()
-=======
-		op.pbft.unlock()
-		op.pbft.receive(pbftMsg)
 		op.pbft.lock()
->>>>>>> f3b496f3
 	} else {
 		logger.Error("Received invalid sieve message: %v", svMsg)
 	}
@@ -193,15 +181,9 @@
 
 func (op *obcSieve) invokePbft(msg *SievePbftMessage) {
 	raw, _ := proto.Marshal(msg)
-<<<<<<< HEAD
-	op.pbft.lock.Unlock()
+	op.pbft.unlock()
 	op.pbft.request(raw, op.id)
-	op.pbft.lock.Lock()
-=======
-	op.pbft.unlock()
-	op.pbft.request(raw)
 	op.pbft.lock()
->>>>>>> f3b496f3
 }
 
 func (op *obcSieve) recvRequest(txRaw []byte) {
