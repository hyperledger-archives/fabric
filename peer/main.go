--- conflicted
+++ resolved
@@ -23,7 +23,6 @@
 	"fmt"
 	"io/ioutil"
 	"net"
-	"net/http"
 	"os"
 	"path/filepath"
 	"runtime"
@@ -58,11 +57,6 @@
 	"github.com/hyperledger/fabric/core/system_chaincode"
 	"github.com/hyperledger/fabric/events/producer"
 	pb "github.com/hyperledger/fabric/protos"
-<<<<<<< HEAD
-
-	_ "net/http/pprof"
-=======
->>>>>>> 5cd67fda
 )
 
 var logger = logging.MustGetLogger("main")
