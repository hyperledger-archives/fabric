--- conflicted
+++ resolved
@@ -60,11 +60,7 @@
     #
     # 4. Otherwise, the specifications below apply.
     #
-<<<<<<< HEAD
     # Developers: Please see fabric/docs/Setup/logging-control.md for more
-=======
-    # Developers: Please see fabric/docs/dev-setup/logging-control.md for more
->>>>>>> e5070c80
     # options.
 
     node:      info
