--- conflicted
+++ resolved
@@ -417,19 +417,13 @@
       batch:
         # The size of the batch of TCerts
         size:  200
-<<<<<<< HEAD
-    # Enable the release of keys needed to decrypt attributes from TCerts in 
+    # Enable the release of keys needed to decrypt attributes from TCerts in
     # the chaincode using the metadata field of the transaction (requires
     # security to be enabled).
     abac:
       enabled: false
     multithreading:
       enabled: false
-=======
-      attributes:
-        company: ACompany
-        position: "Software Engineer"
->>>>>>> a94f5a7f
 
     # Confidentiality protocol version could be 1.1 or 1.2
     confidentialityProtocolVersion: 1.2
