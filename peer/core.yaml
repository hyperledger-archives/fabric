--- conflicted
+++ resolved
@@ -206,20 +206,6 @@
         # be stored in DB and persisted between restarts
         persist:    true
 
-<<<<<<< HEAD
-        # if peer discovery is off
-        # the peer window will show
-        # only what retrieved by active
-        # peer [true/false]
-        enabled:    true
-
-        # number of workers that
-        # test the peers for being
-        # online [1..10]
-        workers: 8
-
-=======
->>>>>>> 78fa3754
         # the period in seconds with which the discovery
         # tries to reconnect to successful nodes
         # 0 means the nodes are not reconnected
