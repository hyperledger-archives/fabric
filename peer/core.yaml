###############################################################################
#
#    CLI section
#
###############################################################################
cli:

    # The address that the cli process will use for callbacks from chaincodes
    address: 0.0.0.0:30304



###############################################################################
#
#    REST section
#
###############################################################################
rest:

    # Enable/disable setting for the REST service. It is recommended to disable
    # REST service on validators in production deployment and use non-validating
    # nodes to host REST service
    enabled: true

    # The address that the REST service will listen on for incoming requests.
    address: 0.0.0.0:5000


###############################################################################
#
#    LOGGING section
#
###############################################################################
logging:

    # Valid logging levels are case-insensitive strings chosen from

    #     CRITICAL | ERROR | WARNING | NOTICE | INFO | DEBUG

    # Logging 'module' names are also strings, however valid module names are
    # defined at runtime and are not checked for validity during option
    # processing.

    # Default logging levels are specified here for each of the peer
    # commands. For commands that have subcommands, the defaults also apply to
    # all subcommands of the command. These logging levels can be overridden
    # on the command line using the --logging-level command-line option, or by
    # setting the CORE_LOGGING_LEVEL environment variable.

    # The logging level specification is of the form

    #     [<module>[,<module>...]=]<level>[:[<module>[,<module>...]=]<level>...]

    # A logging level by itself is taken as the overall default. Otherwise,
    # overrides for individual or groups of modules can be specified using the
    # <module>[,<module>...]=<level> syntax.

    # Examples:
    #   info                                       - Set default to INFO
    #   warning:main,db=debug:chaincode=info       - Override default WARNING in main,db,chaincode
    #   chaincode=info:main=debug:db=debug:warning - Same as above
    peer:      debug
    crypto:    info
    status:    warning
    stop:      warning
    login:     warning
    vm:        warning
    chaincode: warning


###############################################################################
#
#    Peer section
#
###############################################################################
peer:

    # Peer Version following version semantics as described here http://semver.org/
    # The Peer supplies this version in communications with other Peers
    version:  0.1.0

    # The Peer id is used for identifying this Peer instance.
    id: jdoe

    # The privateKey to be used by this peer
    # privateKey: 794ef087680e2494fa4918fd8fb80fb284b50b57d321a31423fe42b9ccf6216047cea0b66fe8365a8e3f2a8140c6866cc45852e63124668bee1daa9c97da0c2a

    # The networkId allows for logical seperation of networks
    # networkId: dev
    # networkId: test
    networkId: dev

    Dockerfile:  |
        from hyperledger/fabric-baseimage:latest
        # Copy GOPATH src and install Peer
        COPY src $GOPATH/src
        RUN mkdir -p /var/hyperledger/db
        WORKDIR $GOPATH/src/github.com/hyperledger/fabric/peer/
        RUN CGO_CFLAGS=" " CGO_LDFLAGS="-lrocksdb -lstdc++ -lm -lz -lbz2 -lsnappy" go install && cp $GOPATH/src/github.com/hyperledger/fabric/peer/core.yaml $GOPATH/bin


    # The Address this Peer will listen on
    listenAddress: 0.0.0.0:30303
    # The Address this Peer will bind to for providing services
    address: 0.0.0.0:30303
    # Whether the Peer should programmatically determine the address to bind to.
    # This case is useful for docker containers.
    addressAutoDetect: false

    # Peer port to accept connections on
    port:    30303
    # Setting for runtime.GOMAXPROCS(n). If n < 1, it does not change the current setting
    gomaxprocs: -1
    workers: 2

    # Sync related configuration
    sync:
        blocks:
            # Channel size for readonly SyncBlocks messages channel for receiving
            # blocks from oppositie Peer Endpoints.
            # NOTE: currently messages are not stored and forwarded, but rather
            # lost if the channel write blocks.
            channelSize: 10
        state:
            snapshot:
                # Channel size for readonly syncStateSnapshot messages channel
                # for receiving state deltas for snapshot from oppositie Peer Endpoints.
                # NOTE: currently messages are not stored and forwarded, but
                # rather lost if the channel write blocks.
                channelSize: 50
            deltas:
                # Channel size for readonly syncStateDeltas messages channel for
                # receiving state deltas for a syncBlockRange from oppositie
                # Peer Endpoints.
                # NOTE: currently messages are not stored and forwarded,
                # but rather lost if the channel write blocks.
                channelSize: 20

    # Validator defines whether this peer is a validating peer or not, and if
    # it is enabled, what consensus plugin to load
    validator:
        enabled: true

        consensus:
            # Consensus plugin to use. The value is the name of the plugin, e.g. pbft, noops ( this value is case-insensitive)
            # if the given value is not recognized, we will default to noops
            plugin: noops

            # total number of consensus messages which will be buffered per connection before delivery is rejected
            buffersize: 1000

        events:
            # The address that the Event service will be enabled on the validator
            address: 0.0.0.0:31315

            # total number of events that could be buffered without blocking the
            # validator sends
            buffersize: 100

            # milliseconds timeout for producer to send an event.
            # if < 0, if buffer full, unblocks immediately and not send
            # if 0, if buffer full, will block and guarantee the event will be sent out
            # if > 0, if buffer full, blocks till timeout
            timeout: 10
        # Setting the validity-period.verification to false will disable the verification
        # of the validity period in the validator
        validity-period:
            verification: false

    # TLS Settings for p2p communications
    tls:
        enabled:  false
        cert:
            file: testdata/server1.pem
        key:
            file: testdata/server1.key
        # The server name use to verify the hostname returned by TLS handshake
        serverhostoverride:

    # PKI member services properties
    pki:
        eca:
            paddr: localhost:50051
        tca:
            paddr: localhost:50051
        tlsca:
            paddr: localhost:50051
        tls:
            enabled: false
            rootcert:
                file: tlsca.cert
            # The server name use to verify the hostname returned by TLS handshake
            serverhostoverride:

    # Peer discovery settings.  Controls how this peer discovers other peers
    discovery:

        # The root nodes are used for bootstrapping purposes, and generally
        # supplied through ENV variables
        rootnode:

        # The duration of time between attempts to asks peers for their connected peers
        period:  5s

        ## leaving this in for example of sub map entry
        # testNodes:
        #    - node   : 1
        #      ip     : 127.0.0.1
        #      port   : 30303
        #    - node   : 2
        #      ip     : 127.0.0.1
        #      port   : 30303

        # Should the discovered nodes and their reputations
        # be stored in DB and persisted between restarts
        persist:    true

        # if peer discovery is off
        # the peer window will show
        # only what retrieved by active
        # peer [true/false]
        enabled:    true

        # number of workers that
        # test the peers for being
        # online [1..10]
        workers: 8

        # the period in seconds with which the discovery
        # tries to reconnect to successful nodes
        # 0 means the nodes are not reconnected
        touchPeriod: 600

        # the maximum nuber of nodes to reconnect to
        # -1 for unlimited
        touchMaxNodes: 100

    # Path on the file system where peer will store data
    fileSystemPath: /var/hyperledger/production


    profile:
        enabled:     false
        listenAddress: 0.0.0.0:6060

###############################################################################
#
#    VM section
#
###############################################################################
vm:

    # Endpoint of the vm management system.  For docker can be one of the following in general
    # unix:///var/run/docker.sock
    # http://localhost:2375
    # https://localhost:2376
    endpoint: unix:///var/run/docker.sock

    # settings for docker vms
    docker:
        tls:
            enabled: false
            cert:
                file: /path/to/server.pem
            ca:
                file: /path/to/ca.pem
            key:
                file: /path/to/server-key.pem

###############################################################################
#
#    Chaincode section
#
###############################################################################
chaincode:

    # The id is used by the Chaincode stub to register the executing Chaincode
    # ID with the Peerand is generally supplied through ENV variables
    # the Path form of ID is provided when deploying the chaincode. The name is
    # used for all other requests. The name is really a hashcode
    # returned by the system in response to the deploy transaction. In
    # development mode where user runs the chaincode, the name can be any string
    id:
        path:
        name:

    golang:

        # This is the basis for the Golang Dockerfile.  Additional commands will
        # be appended depedendent upon the chaincode specification.
        Dockerfile:  |
            from hyperledger/fabric-baseimage
            #from utxo:0.1.0
            COPY src $GOPATH/src
            WORKDIR $GOPATH

    car:

        # This is the basis for the CAR Dockerfile.  Additional commands will
        # be appended depedendent upon the chaincode specification.
        Dockerfile:  |
            FROM hyperledger/fabric-baseimage

    # timeout in millisecs for starting up a container and waiting for Register
    # to come through. 1sec should be plenty for chaincode unit tests
    startuptimeout: 1000

    #timeout in millisecs for deploying chaincode from a remote repository.
    deploytimeout: 30000

    #mode - options are "dev", "net"
    #dev - in dev mode, user runs the chaincode after starting validator from
    # command line on local machine
    #net - in net mode validator will run chaincode in a docker container

    mode: net
    # typically installpath should not be modified. Otherwise, user must ensure
    # the chaincode executable is placed in the path specifed by installpath in
    # the image
    installpath: /opt/gopath/bin/

###############################################################################
#
#    Ledger section - ledger configuration encompases both the blockchain
#    and the state
#
###############################################################################
ledger:

  blockchain:

    # Define the genesis block
    genesisBlock:

      # Deploy chaincodes into the genesis block
      chaincodes:

        #sample_syscc:
        #  path: github.com/hyperledger/fabric/core/system_chaincode/sample_syscc
        #  type: GOLANG
        #  constructor:
        #    args:
        #      - greetings
        #      - hello world

    # Setting the deploy-system-chaincode property to false will prevent the
    # deploying of system chaincode at genesis time.
    deploy-system-chaincode: false

  state:

    # Control the number state deltas that are maintained. This takes additional
    # disk space, but allow the state to be rolled backwards and forwards
    # without the need to replay transactions.
    deltaHistorySize: 500

    # The data structure in which the state will be stored. Different data
    # structures may offer different performance characteristics. 
    # Options are 'buckettree', 'trie' and 'raw'.
    # ( Note:'raw' is experimental and incomplete. )
    # If not set, the default data structure is the 'buckettree'.
    # This CANNOT be changed after the DB has been created.
    dataStructure:
      # The name of the data structure is for storing the state
      name: buckettree
      # The data structure specific configurations
      configs:
        # configurations for 'bucketree'. These CANNOT be changed after the DB
        # has been created. 'numBuckets' defines the number of bins that the
        # state key-values are to be divided
        numBuckets: 1000003
        # 'maxGroupingAtEachLevel' defines the number of bins that are grouped
        #together to construct next level of the merkle-tree (this is applied
        # repeatedly for constructing the entire tree).
        maxGroupingAtEachLevel: 5
        # 'bucketCacheSize' defines the size (in MBs) of the cache that is used to keep
        # the buckets (from root upto secondlast level) in memory. This cache helps
        # in making state hash computation faster. A value less than or equals to zero
        # leads to disabling this caching. This caching helps more if transactions
        # perform significant writes.
        bucketCacheSize: 100

        # configurations for 'trie'
        # 'tire' has no additional configurations exposed as yet


###############################################################################
#
#    Security section - Applied to all entities (client, NVP, VP)
#
###############################################################################
security:
    # Enable security will force every entity on the network to enroll with obc-ca
    # and maintain a valid set of certificates in order to communicate with
    # other peers
    enabled: false
    # To enroll NVP or VP with membersrvc. These parameters are for 1 time use.
    # They will not be valid on subsequent times without un-enroll first.
    # The values come from off-line registration with obc-ca. For testing, make
    # sure the values are in membersrvc/membersrvc.yaml file eca.users
    enrollID: vp
    enrollSecret: f3489fy98ghf
    # To enable privacy of transactions (requires security to be enabled). This
    # encrypts the transaction content during transit and at rest. The state
    # data is also encrypted
    privacy: false

    # Can be 256 or 384. If you change here, you have to change also
    # the same property in membersrvc.yaml to the same value
    level: 256

    # Can be SHA2 or SHA3. If you change here, you have to change also
    # the same property in membersrvc.yaml to the same value
    hashAlgorithm: SHA3

    # TCerts related configuration
    tcert:
      batch:
        # The size of the batch of TCerts
        size:  200
<<<<<<< HEAD
    abac:
      enabled: false        
=======
      attributes:
        company: IBM
        position: "Software Engineer"


################################################################################
#
#   SECTION: STATETRANSFER
#
#   - This applies to recovery behavior when the replica has detected
#     a state transfer is required
#
#   - This might happen:
#     - During a view change in response to a faulty primary
#     - After a network outage which has isolated the replica
#     - If the current blockchain/state is determined to be corrupt
#
################################################################################
statetransfer:

    # Should a replica attempt to fix damaged blocks?
    # In general, this should be set to true, setting to false will cause
    # the replica to panic, and require a human's intervention to intervene
    # and fix the corruption
    recoverdamage: true

    # The number of blocks to retrieve per sync request
    blocksperrequest: 20

    # The maximum number of state deltas to attempt to retrieve
    # If more than this number of deltas is required to play the state up to date
    # then instead the state will be flagged as invalid, and a full copy of the state
    # will be retrieved instead
    maxdeltas: 200

    # Timeouts
    timeout:

        # How long may returning a single block take
        singleblock: 2s

        # How long may returning a single state delta take
        singlestatedelta: 2s

        # How long may transferring the complete state take
        fullstate: 60s
>>>>>>> 8b6eb2ff
<|MERGE_RESOLUTION|>--- conflicted
+++ resolved
@@ -418,13 +418,8 @@
       batch:
         # The size of the batch of TCerts
         size:  200
-<<<<<<< HEAD
     abac:
-      enabled: false        
-=======
-      attributes:
-        company: IBM
-        position: "Software Engineer"
+      enabled: false
 
 
 ################################################################################
@@ -467,5 +462,4 @@
         singlestatedelta: 2s
 
         # How long may transferring the complete state take
-        fullstate: 60s
->>>>>>> 8b6eb2ff
+        fullstate: 60s