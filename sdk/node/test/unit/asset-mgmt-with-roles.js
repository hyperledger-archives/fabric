--- conflicted
+++ resolved
@@ -37,14 +37,8 @@
 // Create the chain and enroll users as deployer, assigner, and nonAssigner (who doesn't have privilege to assign.
 function setup(cb) {
    console.log("initializing ...");
-<<<<<<< HEAD
    var chain = hfc.newChain("testChain");
    chain.setKeyValStore(hfc.newFileKeyValStore("/tmp/keyValStore"));
-=======
-
-   var chain = hlc.newChain("testChain");
-   chain.setKeyValStore(hlc.newFileKeyValStore("/tmp/keyValStore"));
->>>>>>> 90a9eb05
    chain.setMemberServicesUrl("grpc://localhost:50051");
    chain.addPeer("grpc://localhost:30303");
    if (devMode) chain.setDevMode(true);
