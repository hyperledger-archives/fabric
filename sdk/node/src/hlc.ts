--- conflicted
+++ resolved
@@ -217,25 +217,30 @@
     }
 }
 
-export interface DeployRequest {
-
-}
-
-export interface QueryRequest {
-
-}
-
-export interface InvokeRequest {
+export interface TransactionRequest {
     // The chaincode ID as provided by the 'submitted' event emitted by a TransactionContext
     chaincodeId:string;
     // The name of the function to invoke
     fcn:string;
     // The arguments to pass to the chaincode invocation
     args:string[];
-    // Optionally make the invoke request confidential
-    confidential?:boolean;
-    // Optionally provide a certificate which can be used by chaincode to perform access control
-    cert?:Buffer;
+    // Specify whether the transaction is confidential or not.  The default value is false.
+    confidential?:boolean,
+    // Optionally provide a user certificate which can be used by chaincode to perform access control
+    userCert?:Buffer;
+    // Optionally provide additional metadata
+    metadata?:Buffer
+}
+
+export interface DeployRequest extends TransactionRequest {
+}
+
+export interface QueryRequest extends TransactionRequest {
+    // Optionally pass a list of attributes which can be used by chaincode to perform access control
+    attrs?:string[];
+}
+
+export interface InvokeRequest extends TransactionRequest {
     // Optionally pass a list of attributes which can be used by chaincode to perform access control
     attrs?:string[];
 }
@@ -1564,11 +1569,7 @@
      * 'num' is the number of transaction contexts to obtain.
      * @param {function(err,[Object])} cb The callback function which is called with an error as 1st arg and an array of tcerts as 2nd arg.
      */
-<<<<<<< HEAD
-    getTCertBatch = function (req:GetTCertBatchRequest, cb:GetTCertBatchCallback) {
-=======
-    getTCerts(req:GetTCertsRequest, cb:GetTCertsCallback): void {
->>>>>>> 4eeed81d
+    getTCertBatch(req:GetTCertBatchRequest, cb:GetTCertBatchCallback): void {
         let self = this;
         cb = cb || nullCB;
 
