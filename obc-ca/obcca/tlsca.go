--- conflicted
+++ resolved
@@ -115,11 +115,7 @@
 		return nil, errors.New("signature does not verify")
 	}
 
-<<<<<<< HEAD
-	if raw, err = tlscap.tlsca.createCertificate(id, pub.(*ecdsa.PublicKey), x509.KeyUsageKeyAgreement, in.Ts.Seconds, nil); err != nil {
-=======
-	if raw, err = tlscap.tlsca.createCertificate(id, pub.(*ecdsa.PublicKey), x509.KeyUsageDigitalSignature, req.Ts.Seconds, nil); err != nil {
->>>>>>> 6844f480
+	if raw, err = tlscap.tlsca.createCertificate(id, pub.(*ecdsa.PublicKey), x509.KeyUsageDigitalSignature, in.Ts.Seconds, nil); err != nil {
 		Error.Println(err)
 		return nil, err
 	}
